--- conflicted
+++ resolved
@@ -621,11 +621,7 @@
    "name": "python",
    "nbconvert_exporter": "python",
    "pygments_lexer": "ipython3",
-<<<<<<< HEAD
-   "version": "3.7.6"
-=======
    "version": "3.8.1"
->>>>>>> 03fe7cef
   },
   "latex_envs": {
    "LaTeX_envs_menu_present": true,
