{
 "cells": [
  {
   "cell_type": "markdown",
   "metadata": {},
   "source": [
    "# <div style=\"text-align:center\">Handout: \"Harmonic Oscillator and Rigid Rotator\"</div>"
   ]
  },
  {
   "cell_type": "markdown",
   "metadata": {},
   "source": [
    "## <span style=\"color:blue\">1. Theoretical Background</span>"
   ]
  },
  {
   "cell_type": "markdown",
   "metadata": {},
   "source": [
    "### 1.1. Classical Harmonic Oscillator.\n",
    "***"
   ]
  },
  {
   "cell_type": "markdown",
   "metadata": {},
   "source": [
    "#### 1.1.2. Definition\n",
    "\n",
    "Classical Harmonic Oscillators are bodies which experience a restoring force anytime they experience a displacement away from their equilibrium position.\n",
    "\n",
    "For example, a mass connected to a wall by a spring will undergo harmonic oscillation if you perturb the body.\n",
    "\n",
    "![alt text](https://cdn.sciencebuddies.org/Files/8986/7/spring-oscillation-thumbnail.png \"logo\")\n",
    "***\n",
    "#### Solutions of the Classical Harmonic Oscillator\n",
    "The equation of motion for Classical Harmonic Oscillator:\n",
    "\\begin{align}\n",
    "m \\frac{d^{2}x}{dt^{2}} = -kx\n",
    "\\end{align}\n",
    "\n",
    " On solving the equation for Motion above, you will reach the following results:\n",
    "<div style=\"text-align:center\"> $$x(t) = A cos(\\omega t)$$</div>\n",
    "\n",
    "##### Important results that we get from the solution.\n",
    "  Amplitude:    $$A = x(0)$$\n",
    "  Angular Frequency:    $$\\omega = \\sqrt{\\frac{k}{m}}$$\n",
    "  Kinetic Energy:       $$K(t) = \\frac{m}{2} \\omega^{2} A^{2} \\sin^{2} {\\omega t}$$\n",
    "  Potential Energy:     $$V(t) = \\frac{k}{2} A^{2} \\cos^{2} {\\omega t}$$\n",
    "  Total Energy:         $$ E = K(t) + V(t) = \\frac{k}{2} A^{2}$$\n",
    "  \n",
    "***\n",
    "\n",
    "\n"
   ]
  },
  {
   "cell_type": "markdown",
   "metadata": {},
   "source": [
    "#### 1.1.3. Example:"
   ]
  },
  {
   "cell_type": "markdown",
   "metadata": {},
   "source": [
    "#### Question:\n",
    "Show that the Sum of Kinetic and Potential Energies of a classical Harmonic Oscillator is $\\frac{1}{2} kA^{2}$ at any given time.\n",
    "\n",
    "#### Solution:\n",
    "\n",
    "Total energy of any classical system is given by the sum of All kinetic and potential Energy contributions.\n",
    "\n",
    "In classical Harmonic Oscillator, \n",
    "\n",
    "$$ E = K(t) + V(t)$$\n",
    "$$ E = \\frac{m}{2} \\omega^{2} A^{2} \\sin^{2} {\\omega t} + \\frac{k}{2} A^{2} \\cos^{2} {\\omega t}$$\n",
    "\n",
    "We know that $m\\omega^2 = k$ from the angular frequency expression above:\n",
    "\n",
    "$$ E = \\frac{k}{2} A^{2} \\sin^{2} + \\frac{k}{2} A^{2} \\cos^{2}$$\n",
    "$$ E = \\frac{k}{2} A^{2} (\\sin^{2} + \\cos^{2})$$\n",
    "$$ E = \\frac{k}{2} A^{2}$$\n",
    "\n",
    "As we see, the total energy expression is in fact independent of time.\n",
    "***"
   ]
  },
  {
   "cell_type": "markdown",
   "metadata": {},
   "source": [
    "#### 1.1.4 Harmonic Oscillator for two Body system:"
   ]
  },
  {
   "cell_type": "markdown",
   "metadata": {},
   "source": [
    "Classical Harmonic Oscillations can be extended to a two body system as well. Take for example two boxes connected by a spring.\n",
    "\n",
    "\n",
    "![alt text](data:image/jpeg;base64,/9j/4AAQSkZJRgABAQAAAQABAAD/2wCEAAkGBxEQEBAQEBIQEBAWDxcVFRUVDxUWGhYXFxEWGBcVFhUYHiggGRolHRgYITEhJSk3Li4uFx8zODMtNygtLi0BCgoKBQUFDgUFDisZExkrKysrKysrKysrKysrKysrKysrKysrKysrKysrKysrKysrKysrKysrKysrKysrKysrK//AABEIAIgBcwMBIgACEQEDEQH/xAAcAAEAAgMBAQEAAAAAAAAAAAAABgcBBAUDAgj/xABIEAABAwIDAwYJCQcDBAMAAAABAAIDBBEFBiEHEjETFSJBUVUXMmFxdYGUsdMUM1KRkpWy0uE1NkJTc5OhIyR0Q2JywRYlJv/EABQBAQAAAAAAAAAAAAAAAAAAAAD/xAAUEQEAAAAAAAAAAAAAAAAAAAAA/9oADAMBAAIRAxEAPwC8UREC60TjNKDY1FODe1uXZx7OK3VU2a6SMZrwcCNlnUzy7oN6RDaixOmqC0YMQhkJEcsTyOIbI13HhwK93SAC5IA7SbKFbUcIpjhlVUENhmgiMkMzAGPZI3xQ1416Rs23/ctzZ7VSV2EUcla0SPfEd/faDvhsjg15B0O8AD5b3Qd/DsUgqQ91PNFO1ryxxjka8BwAJaS3S+o0W4q02EMDaKsaAA0YlKAB1ANYpxW4/TQlwkla0s8ewLtwdr90HcHldZB00XjS1TJWNkic2SNwu1zXBwcO0EaELSrcwUsJeJZWs3Bd/Ehg7XkAhg89kG3W10ULDJNJHEwC5c97WgecuNgvqkqo5o2SxObJG9ocxzTcOaeBB6wobtVZDPglZKBHKBAHRv6LgLvZZzHf+wtnKmLQUeC4dNUyCGIUUAL3A2BMbQL2Gmvb2oJel1qYbiUVSzfhcXsvx3HNvpfTeAuPKtbH6GSoi5Bj3RNe8Nle11nCPXeDD1Odo2/VvFBux1sTnFjZI3PHFoeCR5wNQva6qXaNs/o6OhfX4e11JV0u7I2RkryXWeA4OLibmxJvxvx0Vk5aq3z0VJNKLSyUsUjxa1nPia5wt1akoOkiIgIiICIiAiIgIiICw42F1lEHC/8AmOH8pyPyqHlr25Pe6d7X8TjwW1BmGjfIIm1EPKnhGZA15/8AFjrE+oKAVg//AGNP6MPulXU21x0/NMz5t0SsLXU7uDhLvi24RqNLoJrX18NOwyzyRwxji57w0Ds1PWtfA8agrYuXpniWLfc0PAIBLTY2v1Ln5ddM/C6d1UDy5ogZN4a73J638qjmwj9js/5E340FiIuHPmqma2SQctJFGSJJYqeSRjN2+90mtO9axvu3tbVdOgr4qiNk0D2yxPF2va64I86DZXKx7MdJQs36ueOEEXAc7pOt9Fg1d6gtaszbSxRyykyvgjJEk0cEkkbC02d02g726dDu3sQQbEKM7Y6iObAZ5Y3NkjdyLmPbYggysIIPYgn9JO2RjJGatewOae0OAIP1FeqjcWORUWH0UkwlLXQQsHJxOkO8Ym2G6y518gXboKwTM3wyWMX4SMLHefdOqDZJWjTYxTSSugjnhkmY272Mka5zRe13AHo+tbkjA4FpAIIsQRcEHiCFXGXKZkeZsSbGxrG/IYjZrQBe46ggslERAREQEREBERAREQFU+doOUzTgzC57L0r9WPLXCwnOjhw4fUrXKrvGsuYhPjFHibYqYMpmFgjNU4F4cJAXF3JkNPTOljw466B7bQckuqqZz4qiodJEOUbDNMZIZSzpbkkZ0N+F/Mt7ZXmg4nh7JnxsikY4xOawWZ0QLFo6hYjTqWzj8WJVMElPAympOUYWumdO6UsB0duRhgubX1J9S9MqZbGFULKWmHLPbdxc48nyj3cSfG3Rw01sB1oIRswrnU+D4xOwAviqquRt+F2xNcPVdSjZK1rsIppL77peUklcdS+R8juULu0309S1tnGV6qhgqqasZBJFNM+UlkhPzjQHRuYW6jTjfr4LYypl2rwpslNT8nVURkdJCJJXRvh3tTGSGOD2Xub8eOmqCM5RrJKGpzHSw35CmJnhZqQxz2OcWtB4Dhp5CpRs0hjnwan3v9Tl4nmck6yPkc4SF56yV0sAy42AVT5SJp6qV0k7tyzSCN1sbQTfca2zdTrqdL2ETwbJ2LYY+WHDqqmdQvkc9jKiN5dDvdQ3ePq48dEHtm7BIaDLtdSQOe6OOI+O7ecC6Vr90nq8YaeULlbP8ZbUPoMPrGOibHh1PJSxuIMdSRE0mVx/iLf4WHhuk8QLSnM+XaqbDZqGIxzTTg8tPI7kxvEtJeGAO06Ng2+gA1XFxTJFXPhlDAGww4hR8k2CobObAMADnX3L2IaOh22101Cy28EsuZgL6sxNFayFswaAXRSFzXm2rg0tBZ5tfOvDNTa51O5mH8k2d3R35XECMEHpNaAd53ZfQcfIg52ZKfnJ/N7T/tmSMfWO6iGkPZTNP0nENLuxvlcFKY2gAACwAsB2AdSr2goMwwRtiiGFtaL9UpJJJLnuPW4k3JPEklTPLtPPHTxtqpBLUkb0rgLN33EktYOpjb7o8jQeJKDpIiICIiAiIgIiICIiAiL5cezjbRBVWMUjJs307JBvN5svbeI1HK21BC6e0jJkPyWWvpi+GrpY3Txu5Rz2/wCk0uIMchLeAPUvaXJ9c7Fm4r8opN9sPIti5CTd3LHi7fvvXcTddPMuAVtfC6mkqYaaneLS8jA50j29bA97rNB4eKeKDx2fZikxLCW1MwAl3ZGPIFg4suN4DquLeu6hmSauSHKdXLES2RoqS0jiOla48ysmlwMUlC2joQyMNjLGb4Lhrfec7dsS4kk+UlcnIeUpcPo30M8kNTCXPNxE5pPKeM1wJII48O1Bs7NWs5ow7cHR+SMuO026V/XdV9l+WWjoc0xU5LYoJpTDbTky5jt7ctwsLfUFO8vZYqcPY+npaiN1KXOdC2aFz3wbxuWhzXjlGdgNiO0rqYPl2Gmp5KcAyiV0j53PAJmfL47n201GluAAA6kHOyNDBUYNRRhrHwPoWMc3Qg9Ddkabde9vA+UFR3afQQU2XaimphuwxOjYG7xdY8s0kEnUm5XthOzytoXvjoMUkp6Fzy4QupmyOjuRcMe42v5SPODxXVzflCWsw/m6CVkUZ3S+SRjpJHOEm+XXBALnO1JPWT6g4OR8bJr2UeINayoFFC6hs4mMwmEbxYD/ANQkOuePRIHDWzwFAsxZGnrKSjiM0EVXSvYYqlkT7tDGtHRBdxJaCRe2gUwwhlS2MNqnxSSAWL42OYHeUtcTY+tBvKu8F/efEf8AgRe8Kwn3sbWvbS/b1XUKw/K1dFic+ImelcZYmxujEEgs1trbrt/igm6LAWUBERAREQEREBERAREQEVYVG2ACWaKLDqycRTPic5liN5jiDwHr9a+fC8/unEPs/ogtFFV3hef3TiH2f0TwvP7pxD7P6ILRRVd4Xn904h9n9E8Lz+6cQ+z+iC0UVXeF5/dOIfZ/RPC8/unEPs/ogtFYVX+F5/dOIfZ/RZg2vgywRSYdVw8rOyJrpCAN57gOseW6Cz0REBERAREQEREBERAREQEsshEBERAREQEREBERAREQEKIgwiIgIiICIsoMIsogIiICIiCmNnvjYr6Wn96l91ENnvjYr6Wn96l6BdLoiBdLoiBdLoiBdQ/aEf8AUwj0tB+JTBQ7aD85hPpaD3oLoRCiAiIgIiICj+esTdS4fU1DH7j2RktO7fXQAWXfKrvbDXsEdHSvJa2WqYXkD+BnScLepBL8ryTOo6d9QQ6Z0LXPsLaltzousFFsFiNW6OtbI5sBYOSjadC22jipSgIiIMhFhEGUREBERAREQEREBERAREQEREBERAREQEREBERAREQUxs98bFfS0/vUvUQ2e+Nivpaf3qXoCIiAiIgIiICh20H5zCfS0HvUxUN2ivDX4U4mzRisJJ8gKC6boq5qtqTJXmPDqSoryDq9jbN9TjxXm3auyBwZiNJU0LiLgvbcHzWQWUUuq0i2nT1F3UGG1VTFfSTQA/5X2zavHA7cxGkqaFxFxvtBB81kFkLF1WrNp8tTc4fh1VUxg25SwDSvh+2KCAujraWopZgL7jmg+5BZrlEK7L0lRizKiYNdSR07mtB1u94AJsuFT7SquobylJhVVLEeD7tsf8r6ZtZjgeI8RpKmicRcFzQQfNZB1cm4LW0UktKS00TZC6J1+lukkhnq0U2uqzh2nTVI3qDDaupiv84LAH6yg2uxQO5PEKWpo5N24Dmg3+ooLMQqtItpdTUDlKLC6ueK+knRAPmWBtfghc6OvpqijlAvuuaDf6kFmXRVpDtJq5xylJhVXNCeD+iAR2hZZtfpYi5lbBUUkzRfcc0En6kFlKr9r+JVjKrCaejqZKXl3zNe5nXYw7pI67XP1r1i2j1kwElLhNXLAfFfoN4do1URzVmh1fimCtkpp6SSKeTebK219/k7bpHHxT9YQdTmPGO+p/7f6pzJjHfU/wDb/VS5EER5kxjvqf8At/qnMmMd9T/2/wBVLkQRHmTGO+p/7f6pzJjPfU/9v9VLkQRLKdbiMGO09FU18tXE+kfKQ4WHB4AI8hbf1q5Aqfo/3qo/RrvxTK4UBERAREQEREBYuizZAREQEREBERBTGz3xsV9LT+9S9RDZ742K+lp/epegIiICIiAiIgKF7R4w52FNOoOKRA+Ymymih+0H5zCfS0HvQW3RUMVNHuQsbGxrdA0W4BVnlXCW4xXVtbWgSxwyGCGI6htuLrdqtaRtwR2iyq3JWItwzEcQoKpwibJKZ4Xv0DrnVt0HxHTHAsVgihc75FVucOTvoxw7PrXzlLCG41U1WI1w5WJs74YIz4oa0lpNu269K2rbi+N0rYDylPSAufIPFLj1BMh4nHhtXX4bVOEP+5dLC5+gcx+uhQfFLTnAsVZDE4/IqpjyGfQkAuLf5X1s0wKHEGVWIVjGzSTTPaA4XDWAkWHqX38rGLY7GYOnS0sL96S12l7hugAps4xRmHSVeGVbhC5sznxF5sHtc48Cg8qNrsDxU0sTnGingfM1hPzbm6EDyHRfWScAbisk2J4gOXu9zIY3atY0G17epYY8Yxjj5ITv0tLTOi3xwc95ubHyaL22a41HROqsNq3iGSOZz2F/RDmE3FieKDUoCcCxOWmY4mkmhdKxh4MLdTZe2zzLMeJMlxSvHyh87nCMO1DIxoAB2r5pCMYxieaMXpYIHRNk6nOOht9S9tlmOR0cc+G1j2wS08ztwPNt6I8CCg18JlfguI1NG1xdSvp3zRt+i4C9h5F7bPMqxV8DsRrmiolqd4gOF9xpJsAvPCm874tWVUYJpY6Z0Ebupzy21wevVbOy3McVNTPw+se2Cale5lnm28wHRwQaGEVkmCVWIUIeZKdlGamEE+JxG6PJwW5kbJkNZTvra9oqJ6m5u7XdaeAatTCYDjNfilU0f7f5GaWN1tHk72o7epdTZrmaGGldR1cjYJ6dxDg82u0HQi/Ug88gPloMRqcIc8vgazlKe/EMJ4LW2tD/AO0y/wD1pvfAvfIL3V+K1+JgEU/zUJP8QabEjyFeO1v9qZf/AK8/vgQd5ERAREQEREEWo/3qo/RrvxTK4VT1H+9VH6Nd+KZXCgIiICIiAiIgIiICIiAiIgIiIKY2e+Nivpaf3qXqIbPfGxX0tP71L0BERAREQEREBQ7aD85hPpaD3qYqHbQfnMJ9LQe9BdC42YMr0leGiojDy3g7gR612kQcrAcv01Czk6aNsbeu3E+crwzBlSjrrfKIg9w4O4H613EQczBMCp6KPk6aMRt67cT5ytPMGUaOu3TURBzm8HDQj1rvog52C4JBRxiKnjbGy99BxPaT1rQzBk6jrnNfURBzxwcNDbsuFIEQc/CMHgpIxFTxtjYBwA965uPZLoq14kniDpB/ENCR2GykKINPCsLhpYxFAxsbBwAC5GO5Ioa1/KTxAv63DQnz24qRog1MMw2KmjbFAxscbeAAXHxvJFBWScrNCDJ1kaX89uKkayg1MPw+KnjbFCxscbRYNAVabW/2pl/+vP74Fayqra5+1Mv/ANef3wIO6iIgIiICIiCLUf71Ufo134plcKp6j/eqj9Gu/FMrhQEREBERAREQEREBERARa+IOkEUpha18wjcY2uduhzw07rXO6gTYXVd87Zp6sOovaY/iILMRVnztmnu6i9pZ8RZGL5p7uovaWfEQcPZ742K+lp/epeqoqNnGPOlmlbTujMsz5HBmIRtG89xJ0DvLb1L48G+YP5Uv3mz86C2kVS+DfMH8qX7zZ+dPBvmD+VL95s/OgtpFUvg3zB/Kl+82fnTwb5g/lS/ebPzoLaRVL4N8wfypfvNn518nZtmH6Ev3kz86C3FDtoPzmEeloPxKKeDXMP0JfvFn519U+zfH2ywyugMhimZI0Pro3DeY4EaF/ksg/SSKs+ds093UXtLPiJztmnu6i9pZ8RBZiKs+ds093UXtLPiJztmnu6i9pZ8RBZiKs+ds093UXtLPiJztmnu6i9pZ8RBZiKs+ds093UXtLPiJztmnu6i9pZ8RBZiKs+ds093UXtLPiJztmnu6i9pZ8RBZiKs+ds093UXtLPiJztmnu6i9pZ8RBZiKs+ds093UXtLPiJztmnu6i9pZ8RBZiqra5+1Mv/15/fAtnnbNPd1F7Sz4ii2dcu5ixV1O6ajhidBv7hiq42np7lzcv6twf5QT1FUfg1zD9CX7xZ+dPBrmH6Ev3iz86C3EVR+DXMP0JfvFn508GuYfoS/eLPzoLcRVH4Ncw/Ql+8WfnWPBrmH6Ev3iz86CaUf71Ufo134plcK/PmWslZhoatlY2lbNK1jmDla2Jws4W+nfrKm/O2ae7qL2hnxEFmIqz52zT3dRe0s+InO2ae7qL2lnxEFmIqz52zT3dRe0s+InO2ae7qL2lnxEFmIqz52zT3dRe0s+InO2ae7qL2lnxEFmLF1WnO+ae7qL2lnxFYeHukMURma1kxjaZGtdvNa/dG8A7rAN9UGyiwsoCxZEQZREQEREBERAREQEREBYREBERAREQEREBERAREQZWERAREQEREGUREBERAREQEREBERAREQEREGEREBERB//2Q==)\n",
    "\n",
    "#### Equation of Motion:\n",
    "\n",
    "For each mass, you'll have an equation of motion which can be written as:\n",
    "\n",
    "\n",
    "$$ \\frac{d^{2}x_1}{dt^2} = \\frac{k}{m_1} (x_{2} - x_{1} - l_{0})$$\n",
    "$$ \\frac{d^{2} x_2}{dt^2} = \\frac{-k}{m_2}(x_{2} - x_{1} - l_{0})$$\n",
    "\n",
    "On solving the coupled equation, you'll find that the two body problem reduces into a one body problem that we have solutions to. The reduced equation of motion looks like this:\n",
    "\n",
    "$$ \\mu \\frac{d^{2}x}{dt^2} = -kx $$\n",
    "where $\\mu$ is the reduced mass which is:\n",
    "\n",
    "$$\\frac{m_{2} m_{1}}{m_{2} + m_{1}}$$\n",
    "\n",
    "Therefore, for such systems:\n",
    "\n",
    "$$\\omega = \\sqrt{\\frac{k}{\\mu}}$$"
   ]
  },
  {
   "cell_type": "markdown",
   "metadata": {},
   "source": [
    "### 1.2. Quantum harmonic oscillator."
   ]
  },
  {
   "cell_type": "markdown",
   "metadata": {},
   "source": [
<<<<<<< HEAD
    "This is a body of section 1.1. You can write your text here, insert equations, figures etc."
=======
    "Now, let's consider the one-dimensional quantum harmonic oscillator. In this model, a particle is vibrating in a well described by a harmonic potential. Thus, the harmonic oscillator Hamiltonian will have the form:\n",
    "\n",
    "\\begin{align}\n",
    "\\hat{H} = \\frac{\\hat{p}_x^2}{2\\mu} + V(x) = - \\frac{\\hbar^2}{2\\mu} \\frac{\\mathrm{d}^2}{\\mathrm{d}x^2} + \\frac{k}{2}x^2\n",
    "\\end{align}\n",
    "\n",
    "The Schrödinger equation for the harmonic oscillator takes the form:\n",
    "\n",
    "\\begin{align}\n",
    "\\hat{H} \\Psi_n(x) = E_n \\Psi_n(x)\n",
    "\\end{align}\n",
    "\n",
    "\\begin{align}\n",
    "- \\frac{\\hbar^2}{2\\mu} \\frac{\\mathrm{d}^2}{\\mathrm{d}x^2}\\Psi_n(x) + \\frac{k}{2}x^2\\Psi_n(x) = E_n \\Psi_n(x)\n",
    "\\end{align}\n",
    "\n",
    "This equation can be solved analytically, but the solution is more complicated than solving the Schrödinger equation for the particle in a box."
   ]
  },
  {
   "cell_type": "markdown",
   "metadata": {},
   "source": [
    "### 1.3. Energy levels of quantum harmonic oscillator"
>>>>>>> 5ec29cf9
   ]
  },
  {
   "cell_type": "markdown",
   "metadata": {},
   "source": [
    "The energy levels of quantum harmonic oscillator are given by the following equation:\n",
    "\n",
    "\\begin{align}\n",
    "E_n = \\left( n + \\frac{1}{2} \\right) \\hbar \\omega = \\left( n + \\frac{1}{2} \\right) h \\nu\n",
    "\\end{align}\n",
    "\n",
    "where $\\omega$ is the angular frequency and $\\nu = \\frac{\\omega}{2\\pi}$ is the linear frequency. The angular frequency is related to the Hooke's constand $k$ and the reduced mass $\\mu$ as follows:\n",
    "\n",
    "\\begin{align}\n",
    "\\omega = \\sqrt{\\frac{k}{\\mu}}\n",
    "\\end{align}\n",
    "\n",
    "The energy spectrum of harmonic oscillator has several important properties:\n",
    "\n",
    "* **Energies are quantized**. The quantum number $n$ appearing in the energy expression can only take integer vales $n = 0, 1, 2, 3, \\ldots$\n",
    "\n",
    "* **Energy levels are equally-spaced**. The spacing between the energy levels is equal to $\\hbar \\omega$. \n",
    "\n",
    "* **In the ground level ($n=0$), the energy is not zero**. This energy is known as *zero-point energy* (ZPE). For the quantum harmonic oscillator, ZPE is given by:\n",
    "\n",
    "\\begin{align}\n",
    "E_0 = \\frac{\\hbar\\omega}{2}\n",
    "\\end{align}\n",
    "\n",
    "\n"
   ]
  },
  {
   "cell_type": "markdown",
   "metadata": {},
   "source": [
    "### 1.4. Quantum harmonic oscillator wavefunctions"
   ]
  },
  {
   "cell_type": "markdown",
   "metadata": {},
   "source": [
    "The quantum harmonic oscillator wavefunctions have a general form:\n",
    "\n",
    "\\begin{align}\n",
    "\\Psi_n(x) = N_n H_n (\\sqrt{\\alpha}x)e^{-\\alpha x^2 / 2}\n",
    "\\end{align}\n",
    "\n",
    "where $N_n$ is a normalization constant\n",
    "\\begin{align}\n",
    "N_n = \\frac{1}{\\sqrt{2^n \\,n!}}\\left( \\frac{\\alpha}{\\pi} \\right)^{1/4}\n",
    "\\end{align}\n",
    "\n",
    "$\\alpha$ is a constant that depends on the Hooke's constant $k$ and reduced mass $\\mu$\n",
    "\n",
    "\\begin{align}\n",
    "\\alpha = \\sqrt{\\frac{k\\mu}{\\hbar^2}}\n",
    "\\end{align}\n",
    "\n",
    "and functions $H_n (\\sqrt{\\alpha}x)$ are known as Hermite polynomials. The Hermite polynomials can be generated for different quantum numbers $n$ using a recursion relation\n",
    "\n",
    "\\begin{align}\n",
    "H_{n+1}(y) = 2y H_n(y) - 2nH_{n-1}(y)\n",
    "\\end{align}\n",
    "\n",
    "by starting with the zeroth-order and first-order Hermite polynomials: $H_0(y) = 1$ and $H_1(y) = 2y$.\n",
    "\n",
    "The harmonic oscillator wavefunctions have several notable properties:\n",
    "\n",
    "* **Wavefunction $\\Psi_n(x)$ of the $n$-th energy level has $n$ nodes**. Nodes are points when $\\Psi_n(x)=0$ and changes sign. The ground-state wavefunction $\\Psi_0(x)$ is no nodes. Each successive wavefunction has one more node, which increases its \"waviness\". These nodes are necessary to ensure that all wavefunctions are orthogonal to each other.\n",
    "\n",
    "* **Each wavefunction $\\Psi_n(x)$ is either an even or odd function**. Harmonic oscillator wavefunctions $\\Psi_n(x)$ alternate between being odd or even with increasing (or decreasing) quantum number $n$. This property is very important because it significantly simplifies calculation of averages of quantum-mechanical operators (e.g., average position or momentum).\n",
    "\n",
    "* **For each state, wavefunction and probability density are non-zero beyond the classical turning points**. This property is a manifistation of quantum-mechanical tunneling.\n",
    "\n",
    "\n",
    "\n"
   ]
  },
  {
   "cell_type": "markdown",
   "metadata": {},
   "source": [
    "#### Example 1. Plot the PIB wavefunction for the quantum number $n$ and box dimension $L$."
   ]
  },
  {
   "cell_type": "markdown",
   "metadata": {},
   "source": [
    "First, let's define a function that calculates the wavefunction of PIB for a specified box dimension L and quantum number n:"
   ]
  },
  {
   "cell_type": "code",
   "execution_count": 5,
   "metadata": {},
   "outputs": [],
   "source": [
    "# Use comments in your code cells to make the code more readible\n",
    "# Make sure your code is clean and variables have readable names\n",
    "\n",
    "# Import Python modules\n",
    "import matplotlib.pyplot as plt\n",
    "import numpy as np\n",
    "\n",
    "# Define function to calculate PIB wavefunction for a specified box dimension L, quantum number n, and position x\n",
    "def pib_wfn(n,L,x):\n",
    "    return np.sqrt(2/L)*np.sin(n*np.pi*x/L)"
   ]
  },
  {
   "cell_type": "markdown",
   "metadata": {},
   "source": [
    "Let's define parameters of our PIB model:"
   ]
  },
  {
   "cell_type": "code",
   "execution_count": 8,
   "metadata": {},
   "outputs": [],
   "source": [
    "n = 3          # PIB quantum number\n",
    "L = 10         # PIB dimension\n",
    "n_points = 100 # number of points used for the plot"
   ]
  },
  {
   "cell_type": "markdown",
   "metadata": {},
   "source": [
    "Now, let's plot the wavefunction:"
   ]
  },
  {
   "cell_type": "code",
   "execution_count": 9,
   "metadata": {},
   "outputs": [
    {
     "data": {
      "image/png": "iVBORw0KGgoAAAANSUhEUgAAAfAAAADQCAYAAAD4dzNkAAAABHNCSVQICAgIfAhkiAAAAAlwSFlzAAALEgAACxIB0t1+/AAAADh0RVh0U29mdHdhcmUAbWF0cGxvdGxpYiB2ZXJzaW9uMy4yLjEsIGh0dHA6Ly9tYXRwbG90bGliLm9yZy+j8jraAAAgAElEQVR4nO3dd3xUVfrH8c+TTjqBkFACoYRQAgkQqZaACNiAlSoWUBEbqyuia2UVXdvKIuvyE7EgCIqIUlTQFTWoSA0QCCV0QicJoSSB1PP7I2E3YhAIk9y5k+f9es0rM3cud745TOaZOXPPOWKMQSmllFL24mZ1AKWUUkpdOi3gSimllA1pAVdKKaVsSAu4UkopZUNawJVSSikb0gKulFJK2ZAWcKVUlRCRR0VktYhkisgZEdkhIhNEpJbV2ZSyIw+rAyilqo0Q4AsgBTgFtAPGAd1FJN4YU2xlOKXsRnQiF6WUVUTkPmAKEG+MSbI6j1J2ol3oSqn/EpHnRcSISJSIfC0i2SKyV0TGiUhlvF5klv4srIRjK+XStIArpcozD/gB6A/MB14Ahp+9U0Q8LuZS3oFL7/MVkc6lx/3eGJNcBb+TUi5FvwNXSpVngjFmWun1JSLSA7gVOLut4CKPI7+5IeJPyfffZ30LDLqcoEpVV1rAlVLl+fqc2ymUnHR21hUVPG5u6b/1KT3eM8CXItLTGKPd6EpdAi3gSqnyHDvndh4lRfes9RU5aOmZ5mtKb/4iIhuBH4GBwOyKHFOp6koLuFKqIirUhV6Os8W82WVkUapa0gKulKqIinahn+ua0p87HXQ8paoNLeBKqUtmjFlz4b3+R0SCgG+AWcB2wAAdgTFAMiUTvCilLoEWcKVUVTgDbAEeBupTMu57DzAB+JcxJs+6aErZk87EppRSStmQTuSilFJK2ZAWcKWUUsqGtIArpZRSNqQFXCmllLKhankWeu3atU1kZKTDjpeTk4Ofn5/DjlddaLtVjLbbpdM2qxhtt4pxdLslJSVlGGNCz91eLQt4ZGQka9Zc0jDWP5SYmEhCQoLDjlddaLtVjLbbpdM2qxhtt4pxdLuJyN7ytmsXulJKKWVDWsCVUkopG9ICrpRSStlQtfwOXF2+4mLDkVNnOJ1f9JvtoQHeBPh4WpRKKWWFnLxCjp7Ko+zMnj6e7oQH+uDmdqEF6VRFaQFXF1RUbFi/L4ul2zLYcugkezNz2JuZS15hcbn71/b3IrKWH5G1/bgisibXNK9DeJBPufsqpezl6KkzLE1NZ/WeY+zOyGFPZi7pp8qfyt7Lw42GIb5E1vIlOjyAq6NCad+oJp7u2vnrCFrAVbnyC4v5dtNhvt10mJ+3Z3DidAFuAk1C/Yms5cc1zUNpVMuPAJ//PYWKjeHwiTz2ZOSwJzOHxNSjzE3aD0CL8AASouswoH19osICrPq1lFIVsCs9my/WHuDH1KNsOngSgBA/L5qF+pPQPJTI2n7UDfLBvcyn7ey8QtIyc9mdUfKG/8fUdCb/uJMAbw+ujKpN79bhXN8mHG8Pd6t+LdvTAq5+4+jJM8xamcbHq9JIP5VHaIA317UKIyE6lKuahRLke/Hd48YYUo+cIjE1naWp6bz/yy6mLN1J16a1GN41Eo9iXUhHKWdVXGxYf7SQaR+sYum2dNzdhA4Na/J472gSokNpGR54Sd3jJ88U8OuODBJT00lMTWdxymFe/MqLoR0juK1TI+oF16jE38Y1aQFXABw6cZoJ/9nG/HUHKDKGhOahDO8aydVRoRX+DktEaBEeSIvwQO6/pimZ2Xl8umYfM5fv5b6PkqjlI/w1YB8DOjT4zTt3pZR1iosNC5MPMnHJNvZm5hEWeJIx1zVnaMcI6gRU/KuwQB9P+sTUpU9MXYwx/Lozkw9/3cPbiTuZsnQXN7Wty9he0USE+Drwt3FtTl/ARaQPMAlwB94zxrx6nv0GAHOBK4wxjpulxcVl5xXyztKdvPvzLooN3NGlEcO7RBJZ2/GzL9Xy9+bBhGaMuqoJ3289yusL1/HE5xv4YNlunr2xFVdG1Xb4YyqlLt7KXZn8fdEWNuw/QUz9QB6M9ebRwT0c/p21iNCtWW26NavNvmO5zFyxl+nL97B442Hu6hbJg92bEVRDT4a9EKcu4CLiDkwGrgP2A6tFZKExZvM5+wUAjwArqz6lPRljmLfuAC8v2kpGdh43x9bjid5V8+7Xw92N3q3D8TrqQ06taF77Ziu3v7+S7tGhjO8Xo+/Alapih0+c4W8LU/h20xHqBvnwz8Gx9I+rz08/La30E84iQnx56oaWjOgWyRvfbmPqz7uYs2YfT/RpwdArIhDR3rnzcfZTATsCO4wxu4wx+cBsoF85+70IvAacqcpwdpWZncf9M5MYMyeZiJAazHuwK2/d2q7KC6eIcFPbeiwZcw1P39CC1XuyuH7Sz8xZs+83w1GUUpVnwfoD9Jq4lKXb0hnbqzk/PJbALe0bVPnwr7pBNZgwOJYvR19JVFgAT32xkbs+XM3Rk/qyfj7izC+UIjIQ6GOMGVl6+w6gkzFmdJl92gPPGGMGiEgiMLa8LnQRGQWMAggLC+swe/Zsh+XMzs7G39/fYcerTOuOFjItJY/cAhjQ3IvekR64WfQO99x2S88t5r2NeaRmFdOujjt3tfYm0FvffZ/LTs83Z6Ft9nvZ+YYZm/NYdbiIpkFu3NvWm3C/336ms6rdio3hh7RC5qTm4+kOw1t507GuU3cY/4aj26179+5Jxpj4c7fbp0XKISJuwD+BERfa1xgzFZgKEB8fbxw50bwdJvzPLyzmxa8289HavbSqG8jEIXFEh1s7nKu8dhvQx/DBst28/m0qL6wq5N/D2tOlaS1rAjopOzzfnI222W8l7c3ir7OSOJZTzOO9o7nv6iZ4lNNVbmW79QDuSs9mzJxk/i/5OOkeobzYPwYfT+cfdlZV7ebsXegHgIgytxuUbjsrAIgBEkVkD9AZWCgiv3unUp1lZOdx+/sr+WjFXkZd3YT5D3WzvHifj5ubMPKqJnz15yup6efF7e+vZMbyPdqlrpSDzFm9j1unrsDH0515D3bjoe7Nyi3ezqBpqD+f39+Fh3s047Ok/QyZuoIj2qX+X875v/Y/q4EoEWksIl7AUGDh2TuNMSeMMbWNMZHGmEhgBdBXz0L/n5QDJ+j71i8k7zvOpKFxPH1DS7w8nP2/HZqHBTDvwa50jw5l3IJNPPn5RvIKiy78D5VS5SooKub5hZt44vMNdGoSwoKHuhFTP8jqWBfk4e7GmF7RvHNHB3YcOcXNb/3C2rQsq2M5Bad+JTfGFAKjgW+BLcAcY8wmERkvIn2tTef8vkk5xMApvwIw9/6u9Iurb3GiSxPg48nUO+L5c49mfLpmH8PeXUlWTr7VsZSynZNnChj+wSo+/HUPI69szLQRVxDs62V1rEvSu3U4XzzYDR9Pd4a+s4J56/ZbHclyTv8duDFmEbDonG3jzrNvQlVksoNPV6fx1BcbiYsI5p074gkN8LY6UoW4uQmP9YqmRXggj85Zz+B3lvPRPZ10bnWlLlJGdh53vr+KbUdOMWFQLAM6NLA6UoVFhwewcHQ3Hpi5lkc/TeZ4bgF3dWtsdSzLOPUncFUx7yzdyV8/38hVUaHMHNnJtsW7rBvb1mX6XR05dOIMA97+ld0ZOVZHUsrp7c/KZfCU5ezKyOa94fG2Lt5nBft6Me2uK+jdOowXvtzMxO+2VdtzZLSAuxBjDK99s5VXFm/lprZ1effOeHy9nL6T5aJ1aVqLT+7tzOmCIgZNWc7m0kUVlFK/t+NoNoOmLCc9O4+Z93QiIbqO1ZEcxsfTncnD2jOwQwMmfb+dF77cTHE1XFtBC7iLMMYw/qvNvJ24k2GdGjJpaDtbnKx2qdo0CGLOfV3wdBeGTl1OyoETVkdSyulsP3KKIe8sp6DI8OmoLsRHhlgdyeE83N14fUBbRl7ZmA9/3cNTX2ysdkXc9V7hq6GST96pTFu2h7u7Nebv/WNcenGQZnX8+ez+LgT4eHLH+ytJPXzK6khKOY3dGTkMe28l7m7CZ/d3oVW9QKsjVRo3N+GZG1v+90TX57/cVK2607WAu4BJ329nytKd3N65Ic/d1LJazB3coKYvH9/bCS8PN257bwU707OtjqSU5fYdy2XYuysoKjbMGtmJxpWwKJGzERHGXNece69qzIzle3ll8dZqU8S1gNvclKU7eXPJdgZ1aMD4vjHVonif1aiWH7NGdgbgtndXkpaZa3Eipaxz6MRphr23gtz8Imbe04moMOecrKkyiAhP39CSO7s0YupPu5j43TarI1UJLeA2NmvlXl5dvJW+sfV4dUDbKl98wBk0q+PPzJGdOFNYxLD3VujCB6paysrJ57b3VnI8p4AZd3d06W7z8xERnr+5NUPiI/jXDzt496ddVkeqdFrAbWrJ5iM8Nz+FHi3qMGFwrEt/530hLcIDmXF3RzKz87l7+mpy8gqtjqRUlTlTUMTIGWvYn3Wa90dcQWxEsNWRLOPmJrx8SxtubFOXvy/awpfJB62OVKm0gNvQ+n3H+fMn64ipH8S/h7Wr9PV67aBtg2D+77b2bDl0ioc+XkthUbHVkZSqdEXFhr/MXs/atCzeHBJHx8aud7b5pXJ3EyYMjuWKyJo8NieZlbsyrY5UafSV32b2ZuZwz4erqR3gxfvDr3Cpcd6Xq3uLOrzUP4bE1HSenZ9SbU5kUdXXS19v5ptNh3n2xlbc0Kau1XGcho+nO+/eGU9ESA3unbGG7Udcc6SKFnAbycrJZ8S01RQZw4d3dXSJGdYc7daODflzj2bMXr2Pf/+ww+o4SlWa937e9d+ho/dcWX2nEz2fYF8vPryrI96e7oyYttolz4/RAm4TBUXFPDAriQPHT/PenfE0DXXcYvGuZsx1zbmlfX0mfLeNxRsPWR1HKYf7cetR/r5oC9fHhPPsjS2tjuO0IkJ8mTbiCrJy8xn1URJnClxrRUMt4Dbx4lebWbHrGK/e0sYlZ1VyJBHhlVva0L5hMGPmJOuUq8ql7DiazcOfrKNleCATBsdWy9EnlyKmfhD/HBzL+n3HeWaea321pgXcBj5ZlcaM5Xu596rG3NLe/osRVAVvD3em3NGBoBqe3DtjDZnZeVZHUuqynThdwKgZa/DycOPd4a611kFl6hNTl0eujeLztft5/5fdVsdxGC3gTm71nmOMW5DC1c1DefJ67Sq7FHUCfJh6ZwcysvN4YNZa8gv1zHRlX0XFhoc/Wce+rFzevr0D9YNrWB3JVh65NorercN4edEWftqWbnUch9AC7sQOHj/N/R8l0aCmL28NbVetx3pXVNsGwbw+sC2rdh9j/FebrI6jVIW9/s1Wlm5L54W+MTpcrALc3IR/Do6jeVgAoz9eyx4XWJJYC7iTyi8s5qGP15JXWMy7d8YT5OtpdSTb6hdXn/uubsLMFWl8sXa/1XGUumTfpBzinZ92cVunhgzr1NDqOLbl5+3Bu3fGIyI8MGut7U9q0wLupF5etIV1acd5fWBbmtXRM84v1+O9o+nUOISn521k62E9qU3Zx+6MHB7/bAOxEcGMu7mV1XFsLyLElzeHxLHl0EnGLUixOs5l0QLuhL5MPsiHv5aM79TJGRzDw92Nt4a1I8DHkwdnruXUmQKrIyl1Qafzi3hgZhLu7sLkYe3w9nC3OpJL6N6iDn/u0Yw5a/YzZ/U+q+NUmNMXcBHpIyKpIrJDRJ4s5/4xIrJZRDaIyPci0siKnI6y42g2T36+gQ6NavLUDS2sjuNS6gT48Nat7dh7LJe/fr7BpYaTKNdjjOG5BSmkHjnFm0PiaFDT1+pILuUvPZvTrVktnluQwqaDJ6yOUyFOXcBFxB2YDFwPtAJuFZFz+5DWAfHGmLbAXOD1qk3pOLn5hTwwMwkfT3cmD2uvc5xXgs5NavF472gWbTzMB8v2WB1HqfOas2Yfc5P28+ceUSRE17E6jstxdxMmDW1HTV8vHpi5lhOn7dcr5+wVoiOwwxizyxiTD8wG+pXdwRjzozHm7ELQKwDbDpR+fuEmdqRnM2loO8KDfKyO47Luu7oJPVuG8eriLWzcb8933sq1bTtyinELNnFls9o8cm2U1XFcVm1/bybf1o4Dx0/z9BcbbdcrJ84cWEQGAn2MMSNLb98BdDLGjD7P/v8GDhtjXirnvlHAKICwsLAOs2fPdljO7Oxs/P0v70SzFQcLmbIhj5ubeDKguZeDkjk3R7RbhR873zDu19N4uMELXWtQw8M+Q/SsbDe7slOb5RUZxi8/zal8w/huNQj2tu5zlp3a7XJ8tTOfudsLGNHai4SIyx/x4+h26969e5IxJv7c7S4zjY+I3A7EA9eUd78xZiowFSA+Pt4kJCQ47LETExO5nOPtzcxh9I+/0KFRTSbe0xmPatJ1frntdrnqRB1j6NTlfJsRzMQhcYjYo4hb3W52ZKc2e3reRg5kpzHj7o5c3TzU0ix2arfLcfXVhsMfrGL2tmPc1qszUWEBl3W8qmo3Z68UB4CIMrcblG77DRHpCTwD9DXG2GrOzPzCYh7+ZB1uApOGxlWb4u0MOjYO4ZFrmzN//UE+X/u7p5VSVW7RxkN8vDKN+65pYnnxrk5KJnmJxc/Lg9Efr7PN+HBnrxargSgRaSwiXsBQYGHZHUSkHfAOJcX7qAUZL8sb/0klef8JXh/YVs8ytcDoHs3o1DiEcQtS2JWebXUcVY3tKx0dERsRzNhe0VbHqXbqBPowYXAsqUdO8eJXm62Oc1GcuoAbYwqB0cC3wBZgjjFmk4iMF5G+pbv9A/AHPhOR9SKy8DyHczo/b09naunsSn1idLy3FdzdhDeHxuHt4cbDs9fpfOnKEoVFxTz66Xow8NbQdjoCxSIJ0XUYdXUTZq1M49tNh62Oc0FO/ywxxiwyxjQ3xjQ1xvy9dNs4Y8zC0us9jTFhxpi40kvfPz6ic8jKyWfsZ8k0q+PPczfp7EpWqhtUg1cHtCXlwEkmLtlmdRxVDU1ZupM1e7N4sX8MDWtpT5yVxvaKpnW9QJ78fANHT56xOs4fcvoC7oqMMTw9byPHcvJ5c0gcPp46u5LVercOZ+gVEUxZupOVuzKtjqOqkeR9x3lzyXZujq1Hv7h6Vsep9rw83Jg0NI7c/CIen+vcEz5pAbfA3KT9LE45zGO9oompH2R1HFXquZta0TDElzFzkm05qYOyn9z8Qv7y6XrqBHjzUr8Y24yEcHXN6gTw7I0tWbotnRnL91od57y0gFextMxcnl+4iU6NQ7j3qiZWx1Fl+Hl78OaQOA6fPMPfbL7IgbKHl77ewp7MHN4YHKsrDjqZ2zs3IiE6lJcXbWH7kVNWxymXFvAqVFhUzKNz1pcMWRgSp+t7O6F2DWvycI8o5q8/yIL1OrRMVZ4lm4/w8co0Rl3VhK5Na1sdR51DRHh9YFv8vD14ZPZ6pzzBVQt4FXrnp10k7c3ipf4x1A+uYXUcdR4PdW9Ku4bBPDc/hcMnnPskFmVPmdl5PPnFBlqEBzCmV3Or46jzqBPgw6u3tGHzoZNM+t75TnDVAl5FNh88yZtLtnFj27r0jdUTVZyZh7sb/xwcR0GR0VXLlMMZY3h2fgonTxcycUicLhHq5Hq1DmdQhwa8nbiTtWlZVsf5DS3gVSCvsIgxc9YT7OulJ6rYROPafjx1QwuWbkvn41VpVsdRLmTB+oMsTjnMo9c1p2XdQKvjqIsw7uZW1A2qwdg5yZzOd55Z2rSAV4E3l2xn6+FTvDagDTX9qsdCJa7g9k6NuCqqNn//egt7M3OsjqNcwOETZxi3IIUOjWoy6mo9idUuAnw8+cegtuzKyOG1b7ZaHee/tIBXsqS9x3hn6U6GxEfQo0WY1XHUJXBzKzmJxd1NGPtZMkXF2pWuKs4Yw+NzkykoMkwYFKsnsdpM16a1uatbJB/+uodlOzKsjgNoAa9UufmFPDYnmXrBNXj2ppZWx1EVUDeoBuP7tWb1nize/2WX1XGUjc1amcbP2zN45saWRNb2szqOqoC/9mlB01A/Hv8smZNnrJ8rQgt4JXr9m1T2ZObyj4GxBPjoGE+76h9Xn96tw3jjP9vYcdQ5x4Mq55aWmcvLi7ZwVVRtbuvU0Oo4qoJ8PN2ZMLhkroiXnGDBEy3glWTFrkw+/HUPI7pG0qVpLavjqMsgIrzUvw1+Xu489tkGCoucbzyocl7FxSVd5+4ivDagrZ7EanNxEcHcf01T5qzZz49brV0AUwt4JcjJK+TxuclE1vLliT66LKArCA3w5sX+MSTvO847P2lXurp4M5bvYeXuYzx3cyvq6fwPLuGRnlE0D/PnyS82cCLXuq50LeCV4JXFW9ifdZp/DIrF18vD6jjKQW5qW48b29TlzSXb2Hr4pNVxlA3szsjh1W+20j06lEEdGlgdRzmIt4c7EwbFkZGdzwtfbrIshxZwB/tlewYzV6RxT7fGXBEZYnUc5WDj+7Um0MeTsZ8lU6Bd6eoPFBUbHv8sGS93N165RbvOXU2bBkE8lNCUL9Yd4D8WrR2uBdyBTp0p4K+fb6BJbT/G9tauc1dUy9+bl/rHkHLgJG8n7rQ6jnJi05btZs3eLJ7v25rwIB+r46hKMLpHFC3CA3h6XgpZOflV/vhawB3o5UVbOXSipOtc1/h2Xde3qcvNsfV464ftbDmkXenq93amZ/OPb1Pp2bIOf2pX3+o4qpJ4ebgxYXAsx3Pzed6CrvQLFnAR+aDM5X0RmSQiT4rINaJ9Qv/1y/YMPlmVxsirmtChUU2r46hK9kLf1gTV0K509XtFxYYn5m7Ax9Odl//URrvOXVzrekE81L0ZC9Yf5Nsq7kq/mE/gI8pc7gL+DPwd+AFIFZEbKikbACLSR0RSRWSHiDxZzv3eIvJp6f0rRSSyMvOU53RhyaIXTUL9GHOdrixUHYT4efFS/zZsOqhd6eq3pi3bTdLeLJ7v24o6gdp1Xh081L0ZLesG8kwVd6VfTAG/65zLaGACsBFoBiwUkQcqI5yIuAOTgeuBVsCtItLqnN3uAbKMMc2AicBrlZHlj3yams/BE6f5x0DtOq9O+sSE01e70lUZu8p0nfeP067z6sLLw403BrXleG7VnpV+wQJujJl+zuX/jDFPGGPigFuAk8BbItKlEvJ1BHYYY3YZY/KB2UC/c/bpB0wvvT4XuLYqu/Z/2Z5B4r5CRl7ZWLvOq6HntStdlSoqNjw+dwPeHm7adV4Nne1Kn7/+IGuPFFbJY17WSWzGmPnAjYABXnJIot+qD+wrc3t/6bZy9zHGFAIngCqZ+qygqJin5m0g3Fd4rJeedV4daVe6Out/Xeetteu8mjrblT59cz5nCip/2dHLnmXEGLNcRL4E+oqIR2kRdToiMgoYBRAWFkZiYqJDjnt7M0NBXjErlv3skONVJ9nZ2Q77f7CSD9C5rjuTlmyjZu4+IgIqd3CHq7RbVarsNjucU8xry04TF+pOzRPbSUzcUWmPVZX0uXbpbm1cxNFaVVMTLljAReRi5o2sCQiwQ0SKAWOMaXq54YADQESZ2w1Kt5W3z34R8QCCgMxzD2SMmQpMBYiPjzcJCQkOiAcJQGJiIo46XnXiSu3W9op8ek1cyuzdnsx/qBue7pVXxF2p3apKZbZZUbFh8DvLqeFVwNR7r3GpT9/6XKuYqmq3i3mVibyIS1Dpvg3LbHOE1UCUiDQWES9gKLDwnH0WAsNLrw8EfjDG6MLNqkqV7Uqfol3p1Yp2nSurXEwXeuOL2OcNSk5oawWcvqxEZRhjCkVkNPAt4A58YIzZJCLjgTXGmIXA+8BHIrIDOEZJkVeqyvWJCefm2Hr864ft9GwVRsu6gVZHUpVsl07Yoix0wQJujNn7R/eLSDhwHbDVGLPVUcHKPP4iYNE528aVuX4GGOTox1WqIl7o25rlOzMY+1lypXelK2uVPev873rWubLAZb26iEgEsBgIAF53SCKlbKykKz1Gz0qvBsp2nYdp17mywMWcxNbwnE2+lHzH3YeSiV0CgI+MMdNRStEnpi59Y+vxr++3c23LOrSuF3Thf6Rs5X9znYdp17myzMV8At8D7C5z2QR8DTxMSTF/Hbi7kvIpZUsv9G1NsK8XYz/bQH6hTvDiSoqKDWM/S6aGlzsv3xKjXefKMhdTwNPKXPYCm4HvgfFAtDHmSWNM5Y9YV8pGavp58fKfYthy6CT//tE1xgSrEu/9vIt1acd5oW9r6gRo17myzsWcxBZZBTmUcjm9WodzS7v6TP5xB71ahRFTX7vS7W77kVNM+G4bfVqXzIOvlJX0FFmlKtHfbm5NLT8vHpuTTF6hdlTZWWFRMWM/S8bf24OX/qRd58p6WsCVqkRBvp68OqANqUdOMfG77VbHUZfh7cSdJO8/wfh+rant7211HKW0gCtV2Xq0CGNIfARTf9pJ0t5jVsdRFZBy4ASTvt/OzbH1uKmtdp0r56AFXKkq8OxNLakXXIMxc5LJyXPK9X7UeZwpKOKxOcmE+HnxYr/WVsdR6r+0gCtVBQJ8PHljUCxpx3J5ZfEWq+OoSzDxu22kHjnFawPbEuzrZXUcpf5LC7hSVaRzk1rc060xM1eksXRbutVx1EVYvecYU3/exa0dG9I9uo7VcZT6DS3gSlWhsb2jaVbHnyfmJnMit8DqOOoP5OQV8ticZBrUrMEzN7a0Oo5Sv6MFXKkq5OPpzsTBcWRm5/P0/I3oyrfOa/yXm9mXlcuEQXH4e1/Mwo1KVS0t4EpVsTYNgnj0uuZ8veEQ89cfsDqOKsc3KYf5dM0+HrimKR0bh1gdR6lyaQFXygL3X9OUKyJrMm7+JvYdy7U6jirj6MkzPPXFBmLqB/KXns2tjqPUeWkBV8oC7m7CPwfHYYDH5iRTVKxd6c6guNgwdu4GThcU8eaQdnh56Eukcl767FTKIhEhvozv15pVe44xZamuHe4MZizfw0/b0nnmxlY0q+NvdRyl/pAWcKUs9Kd29bmxbV0mfreN9fuOWx2nWtt6+CSvLN5KjxZ1uL1TQ6vjKHVBWsCVspCI8HL/NoQF+vDwJ+s4dUaHllnhdH4Roz9eR2ANT14f2FYXKlG24LQFXERCROQ7Edle+rNmOfvEic1hOvsAAA7NSURBVMhyEdkkIhtEZIgVWZW6HEG+nkwaGseB46d5Zl6KDi2zwPivNrEzPZuJg+N0oRJlG05bwIEnge+NMVHA96W3z5UL3GmMaQ30Ad4UkeAqzKiUQ8RHhvBozygWJh/ks6T9VsepVr7acJBPVu3j/muacmVUbavjKHXRnLmA9wOml16fDvQ/dwdjzDZjzPbS6weBo0BolSVUyoEeSGhGlya1+NuCTew4mm11nGph37Fcnvp8I+0aBjPmOh0ypuxFnLW7TkSOG2OCS68LkHX29nn270hJoW9tjCku5/5RwCiAsLCwDrNnz3ZY1uzsbPz99YzVS6Xt9ntZZ4oZt+w0wT5uPNfZBy/3338Xq+126cprs8Jiw8srz3Aop5jxXWsQ6uvMn2esoc+1inF0u3Xv3j3JGBN/7nZL5wcUkSVAeDl3PVP2hjHGiMh532mISF3gI2B4ecW79BhTgakA8fHxJiEhoaKxfycxMRFHHq+60HYrX3DkUe76cDU/HK/FqwPa/u5+bbdLV16bvfDlJnad2MPkYe25sW1da4I5OX2uVUxVtZulBdwY0/N894nIERGpa4w5VFqgj55nv0Dga+AZY8yKSoqqVJXp3qIOD3VvyuQfd9KhUU0GxUdYHcnlfLXhINOW7WFE10gt3sq2nLnPaCEwvPT6cGDBuTuIiBcwD5hhjJlbhdmUqlRjrouma9NaPDs/hc0HT1odx6XsOJrNX+duoH3DYJ6+QVcZU/blzAX8VeA6EdkO9Cy9jYjEi8h7pfsMBq4GRojI+tJLnDVxlXIcdzfhX7e2I9jXkwdnJXFSx4c7RG5+IQ/OSsLb053Jt7XXqVKVrTnts9cYk2mMudYYE2WM6WmMOVa6fY0xZmTp9ZnGGE9jTFyZy3prkyvlGLX9vZk8rD37s04zdk4yxTpf+mUxxvDMvBS2H81m0tA46gbVsDqSUpfFaQu4UqpkfPhTN7TkP5uP8NYPO6yOY2vv/7KbeesO8GjP5lwVpaNNlf3pKvVKObm7u0Wy6cAJJi7ZRnR4AD5WB7KhjemFTFy7hetjwhndvZnVcZRyCP0ErpSTExFevqUNsRHBjJmznn2nyh0pqc5jd0YObyfn0TwsgDcGxeLmpvOcK9egBVwpG/DxdGfqHR3w9/bgX2vPcCwn3+pItnDyTAEjp6/GXeDdO+Px89ZOR+U6tIArZRNhgT5MvTOerDzDg7OSyC/UT+J/pLComEc+WcfezFweaudDRIiv1ZGUcigt4ErZSFxEMHfHeLNi1zH++vkGXbnsPIwxjFu4iR9T0xnfL4YWIe5WR1LK4bSAK2UzXet5MLZXc+atO8Ab/0m1Oo5T+r/EnXy8Mo0HE5oyrFNDq+MoVSn0CyGlbOih7s04cPwMk3/cSb3gGtzWqZHVkZzGF2v3849vU+kfV4/He0dbHUepSqMFXCkbEhFe7NeaIyfP8Nz8FMIDfbi2ZZjVsSy3bEcGT8zdQJcmtXh9YCwlCxkq5Zq0C10pm/Jwd+OtW9sRUz+IB2etZfnOTKsjWSppbxajZqyhaag/U+7ooNOkKpenz3ClbMzP24NpI66gYYgv90xfTdLeY1ZHskTKgROMmLaK2gHezLinI0E1PK2OpFSl0wKulM3V8vdm1shOhAX6MOKD1WzYf9zqSFUq9fApbn9/JYE+nnx8b2fCAnWuOlU9aAFXygXUCfRh1shOBPl6csf7q9hyqHosQbozPZvb3luJt4cbH9/bifrBukCJqj60gCvlIuoF1+CTeztTw9OdW99dwfp9rv1JfMuhkwx5ZwVgmDWyM41q+VkdSakqpQVcKRcSEeLLp/d1JsDHg9veXcGvOzKsjlQpkvYeY8g7y/FwEz65tzPN6vhbHUmpKqcFXCkX06iWH3Pv70r9mjUYMW013246bHUkh0pMPcpt762klr83cx/oQlRYgNWRlLKEFnClXFBYoA9z7utC6/qBPDAzidmr0qyO5BAL1h/g3hlraFLbnzn3daFBTZ3fXFVfWsCVclHBvl7MvKcTV0aF8uQXG3nhy00UFtlzAZSiYsNr32zlkdnradewJrPv60xogLfVsZSylBZwpVyYn7cHHwyP5+5ujZm2bA93frCKLJstRXp2SdC3E3dya8eGzLynE4E+Os5bKact4CISIiLficj20p81/2DfQBHZLyL/rsqMStmBh7sb425uxT8GtmXNniz6Tv6FzQftMcxsx9Fs+k9exs/bM3ipfwyv3NJGZ1hTqpQz/yU8CXxvjIkCvi+9fT4vAj9VSSqlbGpQfASf3teZvIJi+k9exjtLd1JU7JzLkRYXGz5ctpub3vqZ47kFzBzZids764ItSpXlzAW8HzC99Pp0oH95O4lIByAM+E8V5VLKtto1rMniR66ie4tQXlm8laFTl5OWmWt1rN84ePw0d36wiue/3EznJrVY/MhVdG5Sy+pYSjkdMcY534GLyHFjTHDpdQGyzt4us48b8ANwO9ATiDfGjD7P8UYBowDCwsI6zJ4922FZs7Oz8ffXcaiXStutYhzRbsYYfj1YyMwt+RQbGBDlRY+GHni4Wbd6V1Gx4af9hczZVpLp1hZeXNPAwyEriulzrWK03SrG0e3WvXv3JGNM/LnbLV1OVESWAOHl3PVM2RvGGCMi5b3TeBBYZIzZf6E/cmPMVGAqQHx8vElISKhQ5vIkJibiyONVF9puFeOodusOjDh+mic/38DHWzNYnuHJk9e3oFersCpdhtMYQ+K2dF79egvbj+bTqXEIrw9s69CZ1fS5VjHabhVTVe1maQE3xvQ8330ickRE6hpjDolIXeBoObt1Aa4SkQcBf8BLRLKNMX/0fblSqlT94BrMuLsjP6Ye5eVFW7nvoyQ6NQ7hLz2b07lJSKUWcmMMa9OyeHPJdn7enkFkLV+m3N6e3q3DdR1vpS6CpQX8AhYCw4FXS38uOHcHY8xtZ6+LyAhKutC1eCt1CUSEHi3CuDoqlE9W7+PN77Zx67sriA4L4M6ujfhTu/r4ejnupeJMQREL1x9k+vI9bDp4kqAanjx3Uyvu6NxIzzBX6hI4cwF/FZgjIvcAe4HBACISD9xvjBlpZTilXI2Huxt3dG7EoA4NWJh8kOm/7uGZeSm8ungrPVuGkRAdytVRodT087rkY5/ILeDnHekkpqazZMsRjucWEB0WwMt/akP/dvUc+gZBqerCaf9qjDGZwLXlbF8D/K54G2M+BD6s9GBKuTgfT3cGx0cwqEMD1qZlMWtlGj9uPcq8dQcQgbYNgmlVN5DGtX2JrOVHRIgv3mU+ORcUGdKO5bI3M4fdGTlsPXyKdWlZFBsIquHJNc1DGdapIZ0aV24XvVKuzmkLuFLKWiJCh0YhdGgUQlGxYcP+4ySmprNsRwbfpBwiK7fggscI9vWkSW0/HurejIToUGIbBOPhrt3kSjmCFnCl1AW5uwntGtakXcOaPHpdc6CkW3xPZg77snJ/MyGMmwgNatagcW0/gn0vvbtdKXVxtIArpSokyNeTWN9gYiOCL7yzUsrhtC9LKaWUsiEt4EoppZQNaQFXSimlbEgLuFJKKWVDTruYSWUSkXRKJodxlNpAhgOPV11ou1WMttul0zarGG23inF0uzUyxoSeu7FaFnBHE5E15a0Uo/6YtlvFaLtdOm2zitF2q5iqajftQldKKaVsSAu4UkopZUNawB1jqtUBbErbrWK03S6dtlnFaLtVTJW0m34HrpRSStmQfgJXSimlbEgLuFJKKWVDWsAvg4j0EZFUEdkhIk9anccORCRCRH4Ukc0isklEHrE6k52IiLuIrBORr6zOYhciEiwic0Vkq4hsEZEuVmeyAxF5tPRvNEVEPhERH6szOSMR+UBEjopISpltISLynYhsL/1ZszIeWwt4BYmIOzAZuB5oBdwqIq2sTWULhcBjxphWQGfgIW23S/IIsMXqEDYzCfjGGNMCiEXb74JEpD7wMBBvjIkB3IGh1qZyWh8Cfc7Z9iTwvTEmCvi+9LbDaQGvuI7ADmPMLmNMPjAb6GdxJqdnjDlkjFlbev0UJS+m9a1NZQ8i0gC4EXjP6ix2ISJBwNXA+wDGmHxjzHFrU9mGB1BDRDwAX+CgxXmckjHmJ+DYOZv7AdNLr08H+lfGY2sBr7j6wL4yt/ejheiSiEgk0A5YaW0S23gTeAIotjqIjTQG0oFppV89vCciflaHcnbGmAPAG0AacAg4YYz5j7WpbCXMGHOo9PphIKwyHkQLuLKEiPgDnwN/McactDqPsxORm4Cjxpgkq7PYjAfQHnjbGNMOyKGSujNdSel3tv0oeQNUD/ATkdutTWVPpmSsdqWM19YCXnEHgIgytxuUblMXICKelBTvWcaYL6zOYxPdgL4isoeSr2t6iMhMayPZwn5gvzHmbC/PXEoKuvpjPYHdxph0Y0wB8AXQ1eJMdnJEROoClP48WhkPogW84lYDUSLSWES8KDnBY6HFmZyeiAgl30duMcb80+o8dmGMecoY08AYE0nJc+0HY4x+IroAY8xhYJ+IRJduuhbYbGEku0gDOouIb+nf7LXoyX+XYiEwvPT6cGBBZTyIR2UctDowxhSKyGjgW0rO0PzAGLPJ4lh20A24A9goIutLtz1tjFlkYSbl2v4MzCp9o70LuMviPE7PGLNSROYCaykZObIOnVa1XCLyCZAA1BaR/cDfgFeBOSJyDyVLVw+ulMfWqVSVUkop+9EudKWUUsqGtIArpZRSNqQFXCmllLIhLeBKKaWUDWkBV0oppWxIC7hSSillQ1rAlVIVJiJGRHQsqlIW0AKulFJK2ZAWcKWUUsqGtIArpZRSNqQFXCmllLIhLeBKKaWUDWkBV0oppWxIC7hSSillQ1rAlVJKKRvSAq6UUkrZkBZwpZRSyoa0gCullFI25GF1AKWU/YnIh39w94PGmNyqyqJUdSHG6DoESqmKuciFTGoaY45Xehilqhkt4EoppZQN6XfgSimllA1pAVdKKaVsSAu4UkopZUNawJVSSikb0gKulFJK2ZAWcKWUUsqGtIArpZRSNqQFXCmllLIhLeBKKaWUDf0/LWjzwizjLS0AAAAASUVORK5CYII=\n",
      "text/plain": [
       "<Figure size 504x216 with 1 Axes>"
      ]
     },
     "metadata": {
      "needs_background": "light"
     },
     "output_type": "display_data"
    }
   ],
   "source": [
    "# Make sure that n is integer and n > 0\n",
    "n = int(n)\n",
    "if n < 1:\n",
    "    raise Exception (\"Quantum number n should be greater than 0\")\n",
    "\n",
    "# Define x points\n",
    "x_points = np.linspace(0,L,n_points)\n",
    "\n",
    "# Evaluate wavefunction at each x\n",
    "wfn_values = pib_wfn(n, L, x_points)\n",
    "\n",
    "# Set up graph and plot\n",
    "plt.figure(figsize=(7,3))\n",
    "plt.plot(x_points, wfn_values)\n",
    "plt.xlabel(\"L\", fontsize=20)\n",
    "plt.ylabel(\"Ψ\", fontsize=20)\n",
    "plt.title(\"n=\"+str(n), fontsize=16)\n",
    "plt.tight_layout()\n",
    "plt.grid()\n"
   ]
  },
  {
   "cell_type": "markdown",
   "metadata": {},
   "source": [
    "Now, go back and try choosing a different value of $n$!"
   ]
  },
  {
   "cell_type": "markdown",
   "metadata": {},
   "source": [
    "## <span style=\"color:blue\">2. Exercises</span>"
   ]
  },
  {
   "cell_type": "markdown",
   "metadata": {},
   "source": [
    "### 2.1. Exercise 1. "
   ]
  }
 ],
 "metadata": {
  "kernelspec": {
   "display_name": "Python 3",
   "language": "python",
   "name": "python3"
  },
  "language_info": {
   "codemirror_mode": {
    "name": "ipython",
    "version": 3
   },
   "file_extension": ".py",
   "mimetype": "text/x-python",
   "name": "python",
   "nbconvert_exporter": "python",
   "pygments_lexer": "ipython3",
   "version": "3.6.5"
  }
 },
 "nbformat": 4,
 "nbformat_minor": 4
}<|MERGE_RESOLUTION|>--- conflicted
+++ resolved
@@ -135,9 +135,6 @@
    "cell_type": "markdown",
    "metadata": {},
    "source": [
-<<<<<<< HEAD
-    "This is a body of section 1.1. You can write your text here, insert equations, figures etc."
-=======
     "Now, let's consider the one-dimensional quantum harmonic oscillator. In this model, a particle is vibrating in a well described by a harmonic potential. Thus, the harmonic oscillator Hamiltonian will have the form:\n",
     "\n",
     "\\begin{align}\n",
@@ -162,7 +159,6 @@
    "metadata": {},
    "source": [
     "### 1.3. Energy levels of quantum harmonic oscillator"
->>>>>>> 5ec29cf9
    ]
   },
   {
