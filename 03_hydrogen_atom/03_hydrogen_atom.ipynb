{
 "cells": [
  {
   "cell_type": "markdown",
   "metadata": {},
   "source": [
    "# <div style=\"text-align:center\">Handout: \"Hydrogen Atom\"</div>"
   ]
  },
  {
   "cell_type": "markdown",
   "metadata": {},
   "source": [
    "## <span style=\"color:blue\">1. Theoretical Background</span>"
   ]
  },
  {
   "cell_type": "markdown",
   "metadata": {},
   "source": [
    "###  <span style=\"color:red\">1.1. Introduction </span>"
   ]
  },
  {
   "cell_type": "markdown",
   "metadata": {},
   "source": [
    "* Hydrogen is the **simplest** atomic system that is used as a prototype for studying other complex atoms and molecules.\n",
    "<br/>\n",
    "\n",
    "* It is the only atomic system for which $Schr\\ddot{o}dinger's \\hspace{1mm} equation$ can be solved analytically.\n",
    "<br/>"
   ]
  },
  {
   "cell_type": "markdown",
   "metadata": {},
   "source": [
    "![Hurl](https://media.giphy.com/media/VbQk7UzSrryWjuF7Yb/giphy.gif \"H atom\")"
   ]
  },
  {
   "cell_type": "markdown",
   "metadata": {},
   "source": [
    "### <span style=\"color:red\">1.2. Solving the Hydrogen Atom"
   ]
  },
  {
   "cell_type": "markdown",
   "metadata": {},
   "source": [
    "* Assuming the proton to be fixed and at rest reduces the hydrogen atom system to **one-body problem**. <br/>\n",
    "<br/>\n",
    "* The electronic Hamiltonian for the hydrogen atom is defined as follows : <br/>\n",
    "<br/>\n",
    "$$\\begin{align}\n",
    "\\hat{H} = -\\frac{\\hbar^2}{2m_e}\\nabla^2 - \\frac{e^2}{4\\pi\\epsilon_0r} \\label{eq1}\\tag{1}\n",
    "\\end{align}$$\n",
    "Here, \n",
    "\\begin{align}\n",
    "-\\frac{\\hbar^2}{2m_e}\\nabla^2 : \\text{kinetic energy of the electron} \n",
    "\\end{align}\n",
    "\\begin{align}\n",
    "&\\frac{e^2}{4\\pi\\epsilon_0r} : \\text{electron-proton Coulomb interaction}\n",
    "\\end{align}"
   ]
  },
  {
   "cell_type": "markdown",
   "metadata": {},
   "source": [
    "* Hydrogen atom is **spherically symmetric**. The spherical geometry facilitates use of **spherical coordinates** to solve the $Schr\\ddot{o}dinger's \\hspace{1mm} equation$. <br/>\n",
    "<br/>\n",
    "* Recall that in spherical coordinates : <br/>\n",
    "$$\\begin{align}\n",
    "x &= r\\sin\\theta\\cos\\phi  \\hspace{35pt}  0 \\leq r\\leq\\infty \\label{eq2}\\tag{2}\\\\\n",
    "y &= r\\sin\\theta\\sin\\phi  \\hspace{35pt}  0 \\leq \\theta \\leq \\pi \\label{eq3}\\tag{3}\\\\\n",
    "z &= r\\cos\\theta  \\hspace{52pt}  0 \\leq \\phi \\leq 2pi \\label{eq4}\\tag{4}\\\\\n",
    "\\text{where} \\hspace{20pt} r &= \\sqrt{x^{2}+y^{2}+z^{2}} \\label{eq5}\\tag{5}\n",
    "\\end{align}$$ \n",
    "<br/>\n",
    "<br/>\n",
    "<figure>\n",
    "  <img src=\"Spherical_polar_coordinates.png\" alt=\"Spherical polar coordinates\" width=400px>\n",
    "  <figcaption>Fig : Relation between spherical polar and cartesian coordinates</figcaption>\n",
    "</figure>\n"
   ]
  },
  {
   "cell_type": "markdown",
   "metadata": {},
   "source": [
    "* Using spherical coordinates, Eq. (1) can be rewriiten as : \n",
    "<br/>\n",
    "<br/>\n",
    "$$\\begin{align}\n",
    "\\hat{H} =& -\\frac{\\hbar^2}{2m_e}\\left[ \\frac{\\partial^2}{\\partial r^2} + \\frac{2}{r} \\frac{\\partial}{\\partial r} \\right] \\\\\n",
    "&- \\frac{\\hbar^2}{2m_e r^2} \\left[ \\frac{1}{\\sin \\theta} \\frac{\\partial}{\\partial \\theta} \\sin \\theta \\frac{\\partial}{\\partial \\theta} + \\frac{1}{\\sin^2\\theta}\\frac{\\partial^2}{\\partial^2\\phi}\\right] - \\frac{e^2}{4\\pi\\epsilon_0r} \\label{eq6}\\tag{6}\n",
    "\\end{align}$$\n",
    "<br/>\n",
    "<br/>\n",
    "* Using the method of separation of variables, the solution for the hydrogen atom wavefunction can be described using a radial part and an angular part : \n",
    "<br/>\n",
    "<br/>\n",
    "$$\\begin{align}\n",
    "\\Psi_{nlm} (r, \\theta, \\phi) &= R_{nl} (r) Y_{lm} (\\theta, \\phi) \\label{eq7}\\tag{7}\\\\ \n",
    "\\\\\n",
    "\\text{where} \\hspace{10pt} &R_{nl}(r) : \\text{radial part}\\\\\n",
    "&Y_{lm} (\\theta, \\phi) : \\text{angular part} \n",
    "\\end{align}$$\n"
   ]
  },
  {
   "cell_type": "markdown",
   "metadata": {},
   "source": [
    "#### <span style=\"color:red\">1.2.1 Solving the Angular Part of Hydrogen Atom Wavefunction"
   ]
  },
  {
   "cell_type": "markdown",
   "metadata": {},
   "source": [
    "* The **angular part** of the wavefunction is given by spherical harmonics: <br/>\n",
    " <br/>\n",
    "$$\\begin{align}\n",
    "Y_{lm} (\\theta, \\phi) = \\sqrt{\\frac{(2l+1)}{4\\pi}\\frac{(l-|m|)!}{(l+|m|)!}} P_l^{|m|}(\\cos\\theta) e^{im\\phi} \\label{eq8}\\tag{8}\n",
    "\\end{align}$$\n",
    "<br/>\n",
    "<br/>\n",
    "*  $P_l^{|m|}$ are associated Legendre polynomials that **define angular shape** of the hydrogen atom wavefunctions ($s, p, d, f$ and so on).\n",
    "<br/>\n",
    "<br/>\n",
    "* $l$ and $m$ are quantum numbers : $l$ = 0, 1, 2, .... $\\hspace{5pt}$and $\\hspace{5pt}-l\\leq m \\leq l $\n",
    "<br/>\n",
    "<br/>\n",
    "* Spherical harmonics are **orthonormal**."
   ]
  },
  {
   "cell_type": "markdown",
   "metadata": {},
   "source": [
    "#### <span style=\"color:red\">1.2.2 Solving the Radial Part of Hydrogen Atom Wavefunction"
   ]
  },
  {
   "cell_type": "markdown",
   "metadata": {},
   "source": [
    "* The **radial part** of the wavefunction is as follows :\n",
    "<br/>\n",
    "<br/>\n",
    "$$\\begin{align}\n",
    "R_{nl}(r) = - \\left\\{ \\frac{(n-l-1)!}{2n[(n+l)!]^3} \\right\\}^{1/2} \\left( \\frac{2}{na_0} \\right)^{l+3/2} r^l e^{-r/na_0} L^{2l+1}_{n+l} \\left( \\frac{2r}{na_0} \\right)\\label{eq9}\\tag{9}\n",
    "\\end{align}$$\n",
    "<br/>\n",
    "<br/>\n",
    "* $L^{2l+1}_{n+l}$ are the associated Laguerre polynomials that describes the **apperance of nodes**.\n",
    "<br/>\n",
    "<br/>\n",
    "* $n$ and $l$ are quantum numbers : $n$ = 0, 1, 2, .... $\\hspace{5pt}$and $\\hspace{5pt}0\\leq l \\leq n-1 $\n",
    "<br/>\n",
    "<br/>\n",
    "* Similar to spherical harmonics, radial wavefunctions are also **orthonormal**."
   ]
  },
  {
   "cell_type": "markdown",
   "metadata": {},
   "source": [
    "#### <span style=\"color:red\">1.2.3 Combining the Radial And Angular Parts of Hydrogen Atom Wavefunction"
   ]
  },
  {
   "cell_type": "markdown",
   "metadata": {},
   "source": [
    "* The **overall structure** of the hydrogen atom wavefunction is as follows :\n",
    "<br/>\n",
    "<br/>\n",
    "$$\\begin{align}\n",
    "\\Psi_{nlm} (r, \\theta, \\phi) \\propto r^l\\, e^{-\\frac{r}{na_0}}\\, L_{n+l}^{2l+1} \\left( \\frac{2r}{na_0} \\right)\\, P_{l}^{|m|} \\left( \\cos \\theta \\right) e^{im\\phi}\\label{eq10}\\tag{10}\n",
    "\\end{align}$$\n",
    "\n",
    "* Recall that the angular and radial parts are individually orthonormal. The overall hydrogen atom wavefunction formed by their combination is also orthonormal.\n",
    "<br/>\n",
    "<br/>\n",
    "$$\\begin{align}\n",
    "\\int_0^\\infty \\mathrm{d}r \\, r^2 \\int_0^\\pi \\mathrm{d} \\theta \\, \\sin \\theta \\int_0^{2\\pi} \\mathrm{d} \\phi \\,\\Psi_{nlm}^* (r, \\theta, \\phi) \\Psi_{n’l’m’} (r, \\theta, \\phi) &= \\delta_{nn’} \\delta_{ll’} \\delta_{mm’}\\label{eq11}\\tag{11}\n",
    "\\end{align}$$"
   ]
  },
  {
   "cell_type": "markdown",
   "metadata": {},
   "source": [
    "TODO : Phew! Now let us take a look at what each of these terms signify. "
   ]
  },
  {
   "cell_type": "markdown",
   "metadata": {},
   "source": [
    "* **Solution of the Schr$\\ddot{o}$dinger equation for hydrogen atom is** : \n",
    "<br/>\n",
    "<br/>\n",
    "$$E_{n} = -\\frac{e^{2}}{8\\pi\\epsilon_{0}a_{0}n^{2}}\\label{eq12}\\tag{12}\\\\\n",
    "$$\n",
    "* $a_{0}$ is the Bohr radius : <br/>\n",
    "\n",
    "$$a_{0} \\equiv \\frac{\\epsilon_{0}h^{2}}{\\pi m_{e} e^{2}}\\label{eq13}\\tag{13}$$"
   ]
  },
  {
   "cell_type": "markdown",
   "metadata": {},
   "source": [
    "* This solution can be generalized for all hydrogen-like (one-body) atoms with atomic number Z : <br/>\n",
    "\n",
    "$$E_{n} = -\\frac{Ze^{2}}{8\\pi\\epsilon_{0}a_{0}n^{2}}\\label{eq14}\\tag{14}\\\\\n",
    "$$\n",
    "\n",
    "* Note that the energy of the hydrogen-like atoms are **solely dependant on atomic number Z and the quantum number $n$ and not on $l$ and $m$**."
   ]
  },
  {
   "cell_type": "markdown",
   "metadata": {},
   "source": [
    "<strong style=\"color: green;\">Let us verify that ourselves ! </strong>\n",
    "<br/>\n",
    "Its convenient to use atomic units to compute electronic energy. In atomic units :  <br/>\n",
    "$$\\begin{align}\n",
    "e &= 1\\\\\n",
    "4\\pi\\epsilon_{0} &= 1\\\\\n",
    "a_{0} &= 1\n",
    "\\end{align}\n",
    "$$\n"
   ]
  },
  {
   "cell_type": "code",
   "execution_count": null,
   "metadata": {},
   "outputs": [],
   "source": [
    "# Computing electronic energy of hydrogen atom. \n",
    "\n",
    "# Import Python modules\n",
    "import numpy as np\n",
    "\n",
    "# Define function to calculate hydrogen atom energy in atomic units for quantum numbers n, l and m and atomic number Z\n",
    "def energy(Z,n,l,m): \n",
    "    return -Z/(2*n**2)"
   ]
  },
  {
   "cell_type": "markdown",
   "metadata": {},
   "source": [
    "Let's define parameters $Z, n, l$ and $m$ for hydrogen atom"
   ]
  },
  {
   "cell_type": "code",
   "execution_count": null,
   "metadata": {},
   "outputs": [],
   "source": [
    "n = 1  # principal quantum number          \n",
    "l = 0  #angular momentum quantum number\n",
    "m = 0  # magnetic quantum number\n",
    "Z = 1  # atomic number"
   ]
  },
  {
   "cell_type": "markdown",
   "metadata": {},
   "source": [
    "Now, lets compute the energy."
   ]
  },
  {
   "cell_type": "code",
   "execution_count": null,
   "metadata": {},
   "outputs": [],
   "source": [
    "#Compute energy\n",
    "Energy = energy(Z,n,l,m)\n",
    "print (\"Electronic Energy : \", Energy, \"atomic units\")"
   ]
  },
  {
   "cell_type": "markdown",
   "metadata": {},
   "source": [
    "<strong style=\"color: green;\"> Exercise :</strong> \n",
    "<br/>\n",
    "* Now goback and try choosing different values of l and m! Does the energy change? \n",
    "* While you are at it, try choosing different values of Z and see how the energy changes with increasing Z. \n",
    "* Which one has the higher energy for $n$ = 2, $l$ = 1, $m$ = 0 : C$^{5+}$ or O$^{7+}$ ?"
   ]
  },
  {
   "cell_type": "markdown",
   "metadata": {},
   "source": [
    "### <span style=\"color:red\">1.3. Closer Look at the Quantum Numbers"
   ]
  },
  {
   "cell_type": "markdown",
   "metadata": {},
   "source": [
    "**There are 3 quantum numbers : $n$, $l$ and $m$**"
   ]
  },
  {
   "cell_type": "markdown",
   "metadata": {},
   "source": [
    "#### <span style=\"color:red\">1.3.1 Principal quantum number : $n$"
   ]
  },
  {
   "cell_type": "markdown",
   "metadata": {},
   "source": [
    "* Possible values : $n$ = 1, 2, 3, ....\n",
    "<br/>\n",
    "* Determines **number of nodes** in the wavefunction.\n",
    "<br/>\n",
    "* Determines **the extent of the wavefunction**, i.e., how far from the nucleus once can find an atom.\n",
    "<br/>\n",
    "* We have previously seen that the **energy of the hydrogen atom depends only on $n$**. \n"
   ]
  },
  {
   "cell_type": "markdown",
   "metadata": {},
   "source": [
    "<strong style=\"color: green;\"> Now what about the degeneracy? Are hydrogen-atom energy levels degenerate? If so, how can you determine the number of states belonging to each level? Lets find out!</strong> \n"
   ]
  },
  {
   "cell_type": "markdown",
   "metadata": {},
   "source": [
    " Recall : <br/>\n",
    " $$\\begin{align}\n",
    " n &= 1, 2, 3, ....\\\\\n",
    " l &= 0, 1, 2, ...., (n-1)\\\\\n",
    " m &= -l, -l+1, ...,0, ...., (l-1), l\n",
    " \\end{align}$$"
   ]
  },
  {
   "cell_type": "markdown",
   "metadata": {},
   "source": [
    "So, for a given value of $n$, there can be $n$ different values of $l$. For each of these values of $l$, there can be $2l + 1$ values of m. So, degeneracy for each state can be calculated using :\n",
    "$$\\begin{align}\n",
    " \\sum\\limits_{l=0}^{n-1} 2l + 1 \n",
    " \\end{align}$$\n",
    "<br/> \n",
    "This is numerically equal to $n^{2}$. Let us verify this."
   ]
  },
  {
   "cell_type": "code",
   "execution_count": null,
   "metadata": {},
   "outputs": [],
   "source": [
    "# Calculating number of degenerate levels\n",
    "\n",
    "# Import Python modules\n",
    "import numpy as np\n",
    "\n",
    "# Define function to calculate degeneracy using 2l + 1\n",
    "def degeneracy_1(n):\n",
    "    degenerate_levels = 0\n",
    "    for l in range(0,n):\n",
    "        degenerate_levels += (2*l + 1)\n",
    "    return degenerate_levels\n",
    "\n",
    "# Define function to calculate degeneracy using n^{2}\n",
    "def degeneracy_2(n):\n",
    "    return n**2"
   ]
  },
  {
   "cell_type": "code",
   "execution_count": null,
   "metadata": {},
   "outputs": [],
   "source": [
    "# Insert your favorite value of n\n",
    "n = 4"
   ]
  },
  {
   "cell_type": "code",
   "execution_count": null,
   "metadata": {},
   "outputs": [],
   "source": [
    "# Check if the two above functions are equal\n",
    "level_1 = degeneracy_1(n)\n",
    "level_2 = degeneracy_2(n)\n",
    "\n",
    "if level_1 == level_2 :\n",
    "    print (\"Verified that degeneracy is n squared \")\n",
    "    print (\"Number of degenerate levels :\", level_2)\n",
    "else : \n",
    "    print (\"Error in the code\")"
   ]
  },
  {
   "cell_type": "markdown",
   "metadata": {},
   "source": [
    "The figure below should make this easier to understand."
   ]
  },
  {
   "cell_type": "markdown",
   "metadata": {},
   "source": [
    "<figure>\n",
    "  <img src=\"degeneracy.png\" alt=\"Degenerate levels for hydrogen atom\">\n",
    "  <figcaption>Fig : Degenerate levels for hydrogen atom</figcaption>\n",
    "</figure>"
   ]
  },
  {
   "cell_type": "markdown",
   "metadata": {},
   "source": [
    "#### <span style=\"color:red\">1.3.2 Angular momentum quantum number : $l$"
   ]
  },
  {
   "cell_type": "markdown",
   "metadata": {},
   "source": [
    "* Possible values : $0 \\leq l \\leq n-1$ \n",
    "<br/>\n",
    "* Determines possible values of **orbital angular momentum**.\n",
    "<br/>\n",
    "* Provides information about the **shape of the wavefunction**."
   ]
  },
  {
   "cell_type": "markdown",
   "metadata": {},
   "source": [
    "<figure>\n",
    "  <img src=\"shapes.png\" alt=\"Degenerate levels for hydrogen atom\">\n",
    "  <figcaption>Fig : Shapes of orbitals</figcaption>\n",
    "</figure>"
   ]
  },
  {
   "cell_type": "markdown",
   "metadata": {},
   "source": [
    "#### <span style=\"color:red\">1.3.3 Magnetic quantum number : $m$"
   ]
  },
  {
   "cell_type": "markdown",
   "metadata": {},
   "source": [
    "* Possible values : $-l \\leq m \\leq 1$ \n",
    "<br/>\n",
    "* Determines possible values of **angular momentum projection**.\n",
    "<br/>\n",
    "* Provides information about the **orientation of the wavefunction in space**."
   ]
  },
  {
   "cell_type": "markdown",
   "metadata": {},
   "source": [
    "### <span style=\"color:red\">1.4. Closer Look at the Orbitals"
   ]
  },
  {
   "cell_type": "markdown",
   "metadata": {},
   "source": [
    "#### <span style=\"color:red\">1.4.1 s-Orbitals"
   ]
  },
  {
   "cell_type": "markdown",
   "metadata": {},
   "source": [
    "* For any principle quantum number $n$, the s-orbital wavefunction is $\\Psi_{n00}$ where both $l$ and $m$ are zero.\n",
    "<br/>\n",
    "<br/>\n",
    "* The angular part of the wavefunctions is spherically symmetric<br/>\n",
    "$$\\begin{align}\n",
    "\\Psi_{n00}(\\theta, \\phi)= \\frac{1}{\\sqrt{4\\pi}}\\label{eq15}\\tag{15}\n",
    "\\end{align}$$\n",
    "<br/>\n",
    "<br/>\n",
    "* The radial part is described by a polynomial :\n",
    "$$\\begin{align}\n",
    "\\Psi_{n00}(r)\\propto e^{-\\frac{r}{na_0}} L^{1}_{n}(\\frac{2r}{na_0}) \\label{eq16}\\tag{16}\n",
    "\\end{align}$$"
   ]
  },
  {
   "cell_type": "markdown",
   "metadata": {},
   "source": [
    "\n",
    "<strong style=\"color: green;\"> Let us take the examples of radial wavefunctions for 1s, 2s and 3s orbitals and plot them :</strong>\n",
    "<br/>\n",
    "$$\\begin{align}\n",
    " R_{1s} &= 2 \\left(\\frac{Z}{a_0}\\right)^{3/2}e^{-\\frac{Zr}{a_0}}\\label{eq17}\\tag{17}\\\\\n",
    " R_{2s} &= \\frac{1}{\\sqrt{8}}\\left(\\frac{Z}{a_0}\\right)^{3/2} \\left(2-\\frac{Zr}{a_0}\\right)  e^{-\\frac{Zr}{2a_0}}\\label{eq18}\\tag{18}\\\\\n",
    " R_{3s} &= \\frac{2}{81\\sqrt{3}}\\left(\\frac{Z}{a_0}\\right)^{3/2} \\left(27-\\frac{18Zr}{a_0}+2\\left(\\frac{Zr}{a_0}\\right)^2\\right)  e^{-\\frac{Zr}{3a_0}}\\label{eq19}\\tag{19}\n",
    " \\end{align}$$"
   ]
  },
  {
   "cell_type": "code",
   "execution_count": null,
   "metadata": {},
   "outputs": [],
   "source": [
    "# Plotting radial wavefunction for any 1s, 2s and 3s\n",
    "\n",
    "# Import Python modules and libraries.\n",
    "import matplotlib.pyplot as plt\n",
    "import numpy as np\n",
    "from sympy.abc import n, l, r, Z\n",
    "from sympy.physics import hydrogen\n",
    "from sympy.utilities.lambdify import lambdify"
   ]
  },
  {
   "cell_type": "code",
   "execution_count": null,
   "metadata": {},
   "outputs": [],
   "source": [
    "# Define n and l of your choice. For sake of simplicity, we define : \n",
    "n = 4 #  For the 4s orbital. You can choose whichever you want to plot\n",
    "l = 0 "
   ]
  },
  {
   "cell_type": "code",
   "execution_count": null,
   "metadata": {},
   "outputs": [],
   "source": [
    "# Computing the radial parts that depends on n and r\n",
    "R_nl_1s = lambdify(r, hydrogen.R_nl(1, 0, r, 1)) #1s\n",
    "R_nl_2s = lambdify(r, hydrogen.R_nl(2, 0, r, 1)) #2s\n",
    "R_nl_3s = lambdify(r, hydrogen.R_nl(3, 0, r, 1)) #3s\n",
    "R_nl_ns = lambdify(r, hydrogen.R_nl(n, l, r, 1)) #ns"
   ]
  },
  {
   "cell_type": "code",
   "execution_count": null,
   "metadata": {},
   "outputs": [],
   "source": [
    "# Plotting the wavefunction\n",
    "ns = str(n)+'s'\n",
    "r = np.linspace(0, 30, 1000)\n",
    "fig = plt.figure(figsize=(15,10))\n",
    "ax = fig.add_subplot(3,2,1)\n",
    "ax.plot(r, R_nl_1s(r), 'r', label='1s')\n",
    "ax.plot(r, R_nl_2s(r), 'b', label='2s')\n",
    "ax.plot(r, R_nl_3s(r), 'g', label='3s')\n",
    "ax.plot(r, R_nl_ns(r), 'y', label='ns')\n",
    "plt.xlabel(\"r/a$_{0}$\", fontsize=18)\n",
    "plt.ylabel(\"R(r)\", fontsize=18)\n",
    "plt.grid()\n",
    "leg = ax.legend(fontsize=14)"
   ]
  },
  {
   "cell_type": "markdown",
   "metadata": {},
   "source": [
    "<strong style=\"color: green;\">Exercise :</strong> <br/>\n",
    "* Can you predict the number of nodes for each of these wavefunctions?\n",
    "<br/>\n",
    "* Verify your answer using : nodes = $n - l - $1 "
   ]
  },
  {
   "cell_type": "markdown",
   "metadata": {},
   "source": [
    "<strong style=\"color: green;\">Lets try plotting the the radial probability density for 1s, 2s and 3s orbitals!</strong> <br/>"
   ]
  },
  {
   "cell_type": "markdown",
   "metadata": {},
   "source": [
    "The **radial probability density** can be computed as : \n",
    "<br/>\n",
    "$$\\begin{align}\n",
    "|R_{nl}(r)|^{2}r^{2}\n",
    "\\end{align}\n",
    "$$"
   ]
  },
  {
   "cell_type": "code",
   "execution_count": null,
   "metadata": {},
   "outputs": [],
   "source": [
    "# Computing probability densities\n",
    "D_1s = (r**2)*np.square(R_nl_1s(r)) #1s\n",
    "D_2s = (r**2)*np.square(R_nl_2s(r)) #2s\n",
    "D_3s = (r**2)*np.square(R_nl_3s(r)) #3s\n",
    "D_ns = (r**2)*np.square(R_nl_ns(r)) #ns"
   ]
  },
  {
   "cell_type": "code",
   "execution_count": null,
   "metadata": {},
   "outputs": [],
   "source": [
    "# Plotting the densities\n",
    "r = np.linspace(0, 50, 1000)\n",
    "\n",
    "fig = plt.figure(figsize=(15,10))\n",
    "\n",
    "ax = fig.add_subplot(3,2,1)\n",
    "\n",
    "#plot 1s, 2s and 3s radial distribution\n",
    "ax.plot(r, D_1s, 'r', label='1s')\n",
    "ax.plot(r, D_2s, 'g', label='2s')\n",
    "ax.plot(r, D_3s, 'b', label='3s')\n",
    "ax.plot(r, D_ns, 'y', label='ns')\n",
    "plt.xlabel(\"r/a$_{0}$\", fontsize=18)\n",
    "plt.ylabel(\"r$^{2}$R$^{2}$(r)\", fontsize=18)\n",
    "plt.grid()\n",
    "leg = ax.legend(fontsize=14)"
   ]
  },
  {
   "cell_type": "markdown",
   "metadata": {},
   "source": [
    "<strong style=\"color: green;\">Exercise :</strong> <br/>\n",
    "* Do the number of nodes from this plot and the radial wavefunction plot match?"
   ]
  },
  {
   "cell_type": "markdown",
   "metadata": {},
   "source": [
    "<strong style=\"color: green;\">Now lets find out how the shape of the 1s orbitals are. Lets take a look at the wavefunction for 1s:</strong> <br/>\n",
    "<br/>\n",
    "$$\\begin{align}\n",
    "\\Psi_{100} (r, \\theta, \\phi) \\propto  \\frac{e^{-r}}{\\sqrt(\\pi)}\n",
    "\\end{align}$$\n",
    "\n",
    "TODO : Add 3s wavefunction"
   ]
  },
  {
   "cell_type": "markdown",
   "metadata": {},
   "source": [
    "<strong style=\"color: green;\">Using equation (5), we will plot 1s wavefunction in cartesian x,y coordinates. We will also do the same thing for $\\Psi_{300}$.</strong> "
   ]
  },
  {
   "cell_type": "code",
   "execution_count": null,
   "metadata": {},
   "outputs": [],
   "source": [
    "# Determining wavefunction shapes of s orbitals for different n\n",
    "\n",
    "def prob_1s(x,y): #Probability density of 1s orbital\n",
    "    r=np.sqrt(np.square(x)+np.square(y))\n",
    "    return np.square(np.exp(-r)/np.sqrt(np.pi))\n",
    "\n",
    "def prob_3s(x,y): #Probability density of 3s orbital\n",
    "    r=np.sqrt(np.square(x)+np.square(y))\n",
    "    return np.square((27-(18*r)+(2*r**2)*np.exp(-r/3))/(81*np.sqrt(3*np.pi)))\n",
    "\n",
    "# Generating the contour plots\n",
    "\n",
    "#Random coordinates\n",
    "x = np.linspace(-1.2, 1.2, 800)\n",
    "y = np.linspace(-1.2, 1.2, 800)\n",
    "\n",
    "X, Y = np.meshgrid(x, y)\n",
    "Z = prob_1s(X, Y)\n",
    "Z1 = prob_3s(X, Y)\n",
    "\n",
    "fig = plt.figure(figsize=(12,10))\n",
    "ax = fig.add_subplot(2,2,1)\n",
    "\n",
    "#fig, ax = plt.subplots()\n",
    "cs = ax.contourf(X, Y, Z)\n",
    "plt.xlabel(\"x\", fontsize=16)\n",
    "plt.ylabel(\"y\", fontsize=16)\n",
    "plt.title(\"1s\", fontsize=20)\n",
    "cbar = fig.colorbar(cs)\n",
    "\n",
    "ax1 = fig.add_subplot(2,2,2)\n",
    "cs = ax1.contourf(X, Y, Z1)\n",
    "plt.xlabel(\"x\", fontsize=16)\n",
    "plt.ylabel(\"y\", fontsize=16)\n",
    "plt.title(\"3s\", fontsize=20)\n",
    "cbar = fig.colorbar(cs)\n",
    "\n",
    "plt.show()"
   ]
  },
  {
   "cell_type": "markdown",
   "metadata": {},
   "source": [
    "#### <span style=\"color:red\">1.4.2 p-Orbitals"
   ]
  },
  {
   "cell_type": "markdown",
   "metadata": {},
   "source": [
    "* For $l = 1$ we  have we a have p-orbital (e.g $2p$, $3p$ etc)<br/>\n",
    "\n",
    "* Example: $2p$ ($n = 2$, $l = 1$) wavefunctions : <br/>\n",
    "$$\\begin{align}\n",
    "m = 0 &: \\ \\ \\Psi_{210}(r,\\theta, \\phi) \\propto r e^{-\\frac{r}{2a_0}} cos\\theta)\\label{eq20}\\tag{20}\\\\\n",
    "m = \\pm 1 &: \\ \\ \\Psi_{21\\pm1}(r,\\theta, \\phi) \\propto r e^{-\\frac{r}{2a_0}} sin\\theta)e^{\\pm i\\phi}\\label{eq21}\\tag{21}\n",
    "\\end{align}$$\n",
    "<br/>\n",
    "* $\\Psi_{21\\pm1}$ are **complex and degenerate** and harder to plot.\n",
    "* $2p$ wavefunctions have **angular dependence**.\n",
    "<br/>\n",
    "* To make these wavefunctions real, we can take linear combinations of $\\Psi_{21\\pm1}$.<br/>\n",
    "**Recall :** Linear combinations of degenerate eigenfunctions will also be an eigenfunction."
   ]
  },
  {
   "cell_type": "markdown",
   "metadata": {},
   "source": [
    "$$\\begin{align}\n",
    "2p_x : \\frac{1}{\\sqrt{2}}(\\Psi_{211}+\\Psi_{21-1})&\\propto r e^{-\\frac{r}{2a_0}} sin\\theta(e^{i\\phi}+e^{-i\\phi})\\\\ &\\propto r e^{-\\frac{r}{2a_0}} sin\\theta cos\\phi\\label{eq22}\\tag{22}\\\\\n",
    "2p_y : \\frac{1}{\\sqrt{2}i}(\\Psi_{211}-\\Psi_{21-1})&\\propto r e^{-\\frac{r}{2a_0}} sin\\theta(e^{i\\phi}-e^{-i\\phi})\\\\ &\\propto r e^{-\\frac{r}{2a_0}} sin\\theta sin\\phi\\label{eq23}\\tag{23}\\\\\n",
    "2p_z :\\Psi_{210}\\propto r e^{-\\frac{r}{2a_0}} cos\\theta \\label{eq24}\\tag{24}\n",
    "\\end{align}$$"
   ]
  },
  {
   "cell_type": "markdown",
   "metadata": {},
   "source": [
    "<strong style=\"color: green;\">Hurray! Now that these wavefunctions are real, we can visualize them ! Lets compare both $2p_0$ and $3p_0$ and try plotting them.</strong>"
   ]
  },
  {
   "cell_type": "markdown",
   "metadata": {},
   "source": [
    "* For both $2p_0$ and $3p_0$; <br/>\n",
    "$$\\begin{align}\n",
    "2p_0:\\ \\ \\Psi_{210}(r,\\theta,\\phi)= R_{21}(r)Y_{10}(\\theta,\\phi)\\label{eq25}\\tag{25}\\\\\n",
    "3p_0:\\ \\ \\Psi_{310}(r,\\theta,\\phi)= R_{31}(r)Y_{10}(\\theta,\\phi)\\label{eq26}\\tag{26}\n",
    "\\end{align}$$ <br/>\n",
    "\n",
    "they have same angular parts but the radial parts are different.\n",
    "$$\\begin{align}\n",
    "R_{21}(r) &\\propto r e^{-\\frac{r}{2a_0}}\\label{eq27}\\tag{27}\\\\\n",
    "R_{31}(r) &\\propto (6-\\frac{r}{a_0})re^{-\\frac{r}{3a_0}}\\label{eq28}\\tag{28}\n",
    "\\end{align}$$ <br/>"
   ]
  },
  {
   "cell_type": "code",
   "execution_count": null,
   "metadata": {},
   "outputs": [],
   "source": [
    "# import necessary libraries\n",
    "\n",
    "import matplotlib.pyplot as plt\n",
    "import numpy as np\n",
    "from sympy.abc import n, l, r, Z\n",
    "from sympy.physics import hydrogen\n",
    "from sympy.utilities.lambdify import lambdify\n",
    "\n",
    "#from sympy.physics.hydrogen import Psi_nlm\n",
    "from sympy.physics.hydrogen import R_nl, Psi_nlm"
   ]
  },
  {
   "cell_type": "code",
   "execution_count": null,
<<<<<<< HEAD
   "metadata": {
    "scrolled": true
   },
   "outputs": [],
   "source": [
    "#Compute radial distribution \n",
    "D_1s = 4*np.pi*(r**2)*np.square(R_nl_1s(r))\n",
    "D_2s = 4*np.pi*(r**2)*np.square(R_nl_2s(r))\n",
    "D_3s = 4*np.pi*(r**2)*np.square(R_nl_3s(r))\n",
    "D_2p = 4*np.pi*(r**2)*np.square(R_nl_2p(r))\n",
    "D_3p = 4*np.pi*(r**2)*np.square(R_nl_3p(r))\n",
    "r = np.linspace(0, 50, 1000)\n",
    "\n",
    "fig = plt.figure(figsize=(15,10))\n",
    "\n",
    "ax = fig.add_subplot(3,2,1)\n",
    "\n",
    "#plot 1s, 2s and 3s radial distribution\n",
    "ax.plot(r, D_1s, 'r', label='1s')\n",
    "ax.plot(r, D_2s, 'g', label='2s')\n",
    "ax.plot(r, D_3s, 'b', label='3s')\n",
    "plt.xlabel(\"r/a$_{0}$\", fontsize=18)\n",
    "plt.ylabel(\"4$\\pi$r$^{2}$R$^{2}$(r)\", fontsize=18)\n",
    "plt.grid()\n",
    "leg = ax.legend(fontsize=14)"
   ]
  },
  {
   "cell_type": "markdown",
=======
>>>>>>> a339fc12
   "metadata": {},
   "outputs": [],
   "source": [
    "# Define n and l of your choice. For sake of simplicity, we define : \n",
    "n = 4 #  For the 4p orbital. You can choose whichever you want to plot\n",
    "l = 1 "
   ]
  },
  {
   "cell_type": "code",
   "execution_count": null,
   "metadata": {},
   "outputs": [],
   "source": [
    "### Computing 2p and 3p and np radial wavefunctions\n",
    "R_nl_2p = lambdify(r, R_nl(2, 1, r, 1))\n",
    "R_nl_3p = lambdify(r, R_nl(3, 1, r, 1))\n",
    "R_nl_np = lambdify(r, R_nl(n, l, r, 1))"
   ]
  },
  {
   "cell_type": "code",
   "execution_count": null,
   "metadata": {},
   "outputs": [],
   "source": [
    "r = np.linspace(0, 30, 1000)\n",
    "lp = str(n)+'p'\n",
    "\n",
    "fig = plt.figure(figsize=(15,10))\n",
    "#plot 2p and 3p radial wavefunctions\n",
    "ax1 = fig.add_subplot(3,2,3)\n",
    "ax1.plot(r, R_nl_2p(r), 'b', label='2p')\n",
    "ax1.plot(r, R_nl_3p(r), 'g', label='3p')\n",
    "ax1.plot(r, R_nl_np(r), 'y', label='np')\n",
    "plt.xlabel(\"r/a$_{0}$\", fontsize=18)\n",
    "plt.ylabel(\"R(r)\", fontsize=18)\n",
    "plt.grid()\n",
    "leg = ax1.legend(fontsize=14)"
   ]
  },
  {
   "cell_type": "markdown",
   "metadata": {},
   "source": [
    "<strong style=\"color: green;\">What about the probability densities?</strong>"
   ]
  },
  {
<<<<<<< HEAD
   "cell_type": "code",
   "execution_count": null,
   "metadata": {},
   "outputs": [],
   "source": [
    "#Compute radial distribution \n",
    "fig = plt.figure(figsize=(15,10))\n",
    "\n",
    "\n",
    "#plot 2p and 3p radial distribution\n",
    "#r = np.linspace(0, 30, 1000)\n",
    "ax1 = fig.add_subplot(3,2,3)\n",
    "ax1.plot(r, D_2p, 'g', label='2p')\n",
    "ax1.plot(r, D_3p, 'b', label='3p')\n",
    "plt.xlabel(\"r/a$_{0}$\", fontsize=18)\n",
    "plt.ylabel(\"4$\\pi$r$^{2}$R$^{2}$(r)\", fontsize=18)\n",
    "plt.grid()\n",
    "leg = ax1.legend(fontsize=14)\n",
    "\n"
=======
   "cell_type": "markdown",
   "metadata": {},
   "source": [
    "**Recall:** <br/>\n",
    "The **radial probability density** can be computed as : \n",
    "<br/>\n",
    "$$\\begin{align}\n",
    "|R_{nl}(r)|^{2}r^{2}\n",
    "\\end{align}\n",
    "$$"
>>>>>>> a339fc12
   ]
  },
  {
   "cell_type": "code",
   "execution_count": null,
   "metadata": {},
   "outputs": [],
   "source": [
    "# Computing probability densities\n",
    "D_2p = (r**2)*np.square(R_nl_2p(r)) #2p probability density\n",
    "D_3p = (r**2)*np.square(R_nl_3p(r)) #3p probability density"
   ]
  },
  {
   "cell_type": "code",
   "execution_count": null,
   "metadata": {},
   "outputs": [],
   "source": [
    "r = np.linspace(0, 30, 1000)\n",
    "\n",
    "#Plot the densities\n",
    "\n",
    "fig = plt.figure(figsize=(15,10))\n",
    "\n",
    "#plot 2p and 3p radial distribution\n",
    "ax1 = fig.add_subplot(3,2,3)\n",
    "ax1.plot(r, D_2p, 'g', label='2p')\n",
    "ax1.plot(r, D_3p, 'b', label='3p')\n",
    "plt.xlabel(\"r/a$_{0}$\", fontsize=18)\n",
    "plt.ylabel(\"r$^{2}$R$^{2}$(r)\", fontsize=18)\n",
    "plt.grid()\n",
    "leg = ax1.legend(fontsize=14)"
   ]
  },
  {
   "cell_type": "markdown",
   "metadata": {},
   "source": [
<<<<<<< HEAD
    "## 1.7.4 Show contour plots of probability densities of 1s and 3s orbitals."
   ]
  },
  {
   "cell_type": "code",
   "execution_count": null,
   "metadata": {},
   "outputs": [],
   "source": [
    "def prob_1s(x,y):\n",
    "    r=np.sqrt(np.square(x)+np.square(y))\n",
    "    return np.square(np.exp(-r)/np.sqrt(np.pi))\n",
    "\n",
    "def prob_3s(x,y):\n",
    "    r=np.sqrt(np.square(x)+np.square(y))\n",
    "    return np.square((27-(18*r)+(2*r**2)*np.exp(-r/3))/(81*np.sqrt(3*np.pi)))\n",
    "\n",
    "\n",
    "#Random coordinates\n",
    "x = np.linspace(-1.2, 1.2, 800)\n",
    "y = np.linspace(-1.2, 1.2, 800)\n",
    "\n",
    "X, Y = np.meshgrid(x, y)\n",
    "Z = prob_1s(X, Y)\n",
    "Z1 = prob_3s(X, Y)\n",
    "\n",
    "fig = plt.figure(figsize=(12,10))\n",
    "ax = fig.add_subplot(2,2,1)\n",
    "\n",
    "#fig, ax = plt.subplots()\n",
    "cs = ax.contourf(X, Y, Z)\n",
    "plt.xlabel(\"x\", fontsize=16)\n",
    "plt.ylabel(\"y\", fontsize=16)\n",
    "plt.title(\"1s\", fontsize=20)\n",
    "cbar = fig.colorbar(cs)\n",
    "\n",
    "ax1 = fig.add_subplot(2,2,2)\n",
    "cs = ax1.contourf(X, Y, Z1)\n",
    "plt.xlabel(\"x\", fontsize=16)\n",
    "plt.ylabel(\"y\", fontsize=16)\n",
    "plt.title(\"3s\", fontsize=20)\n",
    "cbar = fig.colorbar(cs)\n",
    "\n",
    "plt.show()"
=======
    "<strong style=\"color: green;\">Now lets find out how the shape of these  orbitals are. Lets take a look at the wavefunction for 2$p_{x}$ and 3$p_{y}$:</strong> <br/>\n",
    "<br/>"
>>>>>>> a339fc12
   ]
  },
  {
   "cell_type": "markdown",
   "metadata": {},
   "source": [
    "TODO : Add wavefunctions for 2px and 3py"
   ]
  },
  {
   "cell_type": "code",
   "execution_count": null,
   "metadata": {},
   "outputs": [],
   "source": [
    "# Determining wavefunction shapes of p orbitals for different n\n",
    "\n",
    "def prob_2px(x,y):\n",
    "    r=np.sqrt(np.square(x)+np.square(y))\n",
    "    return np.square(x*np.exp(-r/2)/(4*np.sqrt(2*np.pi)))\n",
    "\n",
    "def prob_3py(x,y):\n",
    "    r=np.sqrt(np.square(x)+np.square(y))\n",
    "    return np.square((np.sqrt(2)*(6-r)*y*np.exp(-r/3))/(81*np.sqrt(np.pi)))\n",
    "\n",
    "\n",
    "#Random coordinates\n",
    "x = np.linspace(-8, 8, 800)\n",
    "y = np.linspace(-6, 6, 800)\n",
    "\n",
    "X, Y = np.meshgrid(x, y)\n",
    "Z = prob_2px(X, Y)\n",
    "\n",
    "x = np.linspace(-6, 6, 800)\n",
    "y = np.linspace(-6, 6, 800)\n",
    "X, Y = np.meshgrid(x, y)\n",
    "Z1 = prob_3py(X, Y)\n",
    "\n",
    "fig = plt.figure(figsize=(16,10))\n",
    "ax = fig.add_subplot(2,2,1)\n",
    "\n",
    "#fig, ax = plt.subplots()\n",
    "cs = ax.contourf(X, Y, Z)\n",
    "plt.xlabel(\"x\", fontsize=16)\n",
    "plt.ylabel(\"y\", fontsize=16)\n",
    "plt.title(\"2p$_x$\", fontsize=20)\n",
    "cbar = fig.colorbar(cs)\n",
    "\n",
    "ax1 = fig.add_subplot(2,2,2)\n",
    "cs = ax1.contourf(X, Y, Z1)\n",
    "plt.xlabel(\"x\", fontsize=16)\n",
    "plt.ylabel(\"y\", fontsize=16)\n",
    "plt.title(\"3p$_y$\", fontsize=20)\n",
    "cbar = fig.colorbar(cs)\n",
    "\n",
    "plt.show()"
   ]
  },
  {
   "cell_type": "markdown",
   "metadata": {},
   "source": [
    "#### <span style=\"color:red\">1.4.2 d-Orbitals"
   ]
  },
  {
   "cell_type": "markdown",
   "metadata": {},
   "source": [
    "* For l = 2, we have a d-orbital <br/>"
   ]
  },
  {
   "cell_type": "markdown",
   "metadata": {},
   "source": [
    "<strong style=\"color: green;\">Now lets find out how the shape of the d orbitals are. Lets take a look at the wavefunction for 3$d_{xy}$ and 3$d_{z^{2}}$:</strong> <br/>\n",
    "<br/>"
   ]
  },
  {
   "cell_type": "markdown",
   "metadata": {},
   "source": [
    "TODO : Add wavefunctions"
   ]
  },
  {
   "cell_type": "code",
   "execution_count": null,
   "metadata": {
    "scrolled": true
   },
   "outputs": [],
   "source": [
    "# Define the probability densities of 3dz^2 and 3dxz orbitals\n",
    "\n",
    "def prob_3dz2(x,z):\n",
    "    r=np.sqrt(np.square(x)+np.square(z))\n",
    "    return np.square((2*(z**2)-(x**2))*np.exp(-r/3)/(81*np.sqrt(6*np.pi)))\n",
    "\n",
    "def prob_3dxz(x,z):\n",
    "    r=np.sqrt(np.square(x)+np.square(z))\n",
    "    return np.square((np.sqrt(2))*x*z*np.exp(-r/3)/(81*np.sqrt(np.pi)))\n",
    "\n",
    "#Random coordinates\n",
    "x = np.linspace(-16, 16, 800)\n",
    "z = np.linspace(-16, 16, 800)\n",
    "\n",
    "X, Z = np.meshgrid(x, z)\n",
    "Y = prob_3dz2(X, Z)\n",
    "\n",
    "x = np.linspace(-12, 12, 800)\n",
    "y = np.linspace(-12, 12, 800)\n",
    "X, Z = np.meshgrid(x, z)\n",
    "YY = prob_3dxz(X,Z)\n",
    "\n",
    "# Plotting the orbitals\n",
    "\n",
    "fig = plt.figure(figsize=(16,10))\n",
    "ax = fig.add_subplot(2,2,1)\n",
    "\n",
    "cs = ax.contourf(X, Z, Y)\n",
    "plt.xlabel(\"x\", fontsize=16)\n",
    "plt.ylabel(\"z\", fontsize=16)\n",
    "plt.title(\"3d$_{z^{2}}$\", fontsize=20)\n",
    "cbar = fig.colorbar(cs)\n",
    "\n",
    "ax1 = fig.add_subplot(2,2,2)\n",
    "cs = ax1.contourf(X, Z, YY)\n",
    "plt.xlabel(\"x\", fontsize=16)\n",
    "plt.ylabel(\"z\", fontsize=16)\n",
    "plt.title(\"3d$_{xz}$\", fontsize=20)\n",
    "cbar = fig.colorbar(cs)\n",
    "\n",
    "plt.show()"
   ]
  },
  {
   "cell_type": "markdown",
   "metadata": {},
   "source": [
<<<<<<< HEAD
    "#### Example 1. Plot the PIB wavefunction for the quantum number $n$ and box dimension $L$."
   ]
  },
  {
   "cell_type": "markdown",
   "metadata": {},
   "source": [
    "First, let's define a function that calculates the wavefunction of PIB for a specified box dimension L and quantum number n:"
   ]
  },
  {
   "cell_type": "code",
   "execution_count": null,
   "metadata": {},
   "outputs": [],
   "source": [
    "# Use comments in your code cells to make the code more readible\n",
    "# Make sure your code is clean and variables have readable names\n",
    "\n",
    "# Import Python modules\n",
    "import matplotlib.pyplot as plt\n",
    "import numpy as np\n",
    "\n",
    "# Define function to calculate PIB wavefunction for a specified box dimension L, quantum number n, and position x\n",
    "def pib_wfn(n,L,x):\n",
    "    return np.sqrt(2/L)*np.sin(n*np.pi*x/L)"
   ]
  },
  {
   "cell_type": "markdown",
   "metadata": {},
   "source": [
    "Let's define parameters of our PIB model:"
   ]
  },
  {
   "cell_type": "code",
   "execution_count": null,
   "metadata": {},
   "outputs": [],
   "source": [
    "n = 3          # PIB quantum number\n",
    "L = 10         # PIB dimension\n",
    "n_points = 100 # number of points used for the plot"
   ]
  },
  {
   "cell_type": "markdown",
   "metadata": {},
   "source": [
    "Now, let's plot the wavefunction:"
   ]
  },
  {
   "cell_type": "code",
   "execution_count": null,
   "metadata": {},
   "outputs": [],
   "source": [
    "# Make sure that n is integer and n > 0\n",
    "n = int(n)\n",
    "if n < 1:\n",
    "    raise Exception (\"Quantum number n should be greater than 0\")\n",
    "\n",
    "# Define x points\n",
    "x_points = np.linspace(0,L,n_points)\n",
    "\n",
    "# Evaluate wavefunction at each x\n",
    "wfn_values = pib_wfn(n, L, x_points)\n",
    "\n",
    "# Set up graph and plot\n",
    "plt.figure(figsize=(7,3))\n",
    "plt.plot(x_points, wfn_values)\n",
    "plt.xlabel(\"L\", fontsize=20)\n",
    "plt.ylabel(\"Ψ\", fontsize=20)\n",
    "plt.title(\"n=\"+str(n), fontsize=16)\n",
    "plt.tight_layout()\n",
    "plt.grid()\n"
   ]
  },
  {
   "cell_type": "markdown",
   "metadata": {},
   "source": [
    "Now, go back and try choosing a different value of $n$!"
   ]
  },
  {
   "cell_type": "markdown",
   "metadata": {},
   "source": [
    "### 1.4 Average position and momentum of PIB "
   ]
  },
  {
   "cell_type": "markdown",
   "metadata": {},
   "source": [
    "### 1.5 Particle in a finite box"
=======
    "<strong style=\"color: green;\">Exercise: </strong> <br/>\n",
    "*  Try plotting shapes of 3$d_{yz}$ and 4$d_{z^{2}}$. <br/>\n",
    "* What are the other types of d orbital? Try plotting them as well."
>>>>>>> a339fc12
   ]
  },
  {
   "cell_type": "markdown",
   "metadata": {},
   "source": [
    "## <span style=\"color:blue\">2. Exercises</span>"
   ]
  },
  {
   "cell_type": "markdown",
   "metadata": {},
   "source": [
    "### 2.1. Exercise 1. "
   ]
  },
  {
   "cell_type": "markdown",
   "metadata": {},
   "source": [
    "Fnd the probability of hydrogen $1s$ electron within a distance of $a_0$ of the necleus."
   ]
  },
  {
   "cell_type": "markdown",
   "metadata": {},
   "source": [
    "$Solution:$ <br/>\n",
    "<br/>\n",
    "The Radial wavefunction of $1s$ orbital of hydrogen ($Z = 1$) is, \n",
    "$$\\begin{align}\n",
    "R_{1s}(r) &= (\\frac{2}{a_0^{3/2}})e^{-\\frac{r}{a_0}}\n",
    "\\end{align}$$\n",
    "<br/>\n",
    "Then the probability is\n",
    "$$\\begin{align}\n",
    "Prob\\{0\\leq r\\leq a_0\\} &= \\int^{a_0}_{0}r^2 R^{*}_{1s}(r) R_{1s}(r) dr\\\\\n",
    "&=\\frac{4}{a_0^3}\\int^{a_0}_{0}r^2e^{-\\frac{2r}{a_0}} dr\n",
    "\\end{align}$$\n",
    "<br/>\n",
    "Now if we use $x= \\frac{2r}{a_0}$ and $dr=\\frac{a_0}{2}dx$;\n",
    "$$\\begin{align}\n",
    "\\frac{4}{a_0^3}\\int^{a_0}_{0}r^2e^{-\\frac{2r}{a_0}} dr &= \\frac{4}{a_0^3}\\int^{2}_{0}  \\frac{a_0}{2}(\\frac{a_0}{2}x)^2 e^{-x} dx\\\\\n",
    "&=\\frac{1}{2}\\int^{2}_{0}x^2e^{-x}dx\\\\\n",
    "&= 0.32\n",
    "\\end{align}$$\n",
    "<br/>"
   ]
  },
  {
   "cell_type": "code",
   "execution_count": null,
   "metadata": {},
   "outputs": [],
   "source": [
    "#D_1s = (r**2)*np.square(R_nl_1s(r))\n",
    "import scipy.integrate\n",
    "from numpy import exp\n",
    "upper = 2 # Upper limit\n",
    "lower = 0 # Lower limit\n",
    "fun= lambda x:0.5*exp(-x)*(x**2)\n",
    "i = scipy.integrate.quad(fun, lower, upper)\n",
    "print (i[0])"
   ]
  },
  {
   "cell_type": "markdown",
   "metadata": {},
   "source": [
    "### 2.2. Exercise 2. "
   ]
  },
  {
   "cell_type": "markdown",
   "metadata": {},
   "source": [
    "For an electron in a $1s$ orbital of hydrogen,\n",
    "$$\\begin{align}\n",
    "\\Psi_{100} &= \\frac{1}{\\sqrt{\\pi}}\\frac{1}{a_0^{3/2}}e^{-\\frac{r}{a_0}}\n",
    "\\end{align}$$\n",
    "<br/>\n",
    "calculate the expectation value $<x>$ where $x = r sin \\theta cos\\phi$ and interpret your result.\n",
    "<br/>\n",
    "<br/>\n",
    "\n",
    "$Solution:$ <br/>\n",
    "<br/>\n",
    "The expectation value for $x$ for $x = r sin \\theta cos\\phi$ is \n",
    "$$\\begin{align}\n",
    "<x> &= \\int^{2\\pi}_{0}d\\phi\\int^{\\pi}_{0}d\\theta sin\\theta  \\int^{\\infty}_{0}dr \\ r^2 \\ r\\ sin \\theta cos\\phi \\frac{1}{\\pi} \\frac{1}{a_0^3}e^{-\\frac{2r}{a_0}}   \\\\\n",
    "&= \\frac{1}{\\pi a_0^3} \\int^{2\\pi}_{0}d\\phi \\ cos\\phi    \\int^{\\pi}_{0}d\\theta\\ sin^{2}\\theta  \\int^{\\infty}_{0}dr \\ r^2 \\ r\\ e^{-\\frac{2r}{a_0}}\n",
    "\\end{align}$$\n",
    "<br/>\n",
    "<br/>\n",
    "Now if we compute this integral $\\int^{2\\pi}_{0}d\\phi \\ cos\\phi$;"
   ]
  },
  {
   "cell_type": "code",
   "execution_count": null,
   "metadata": {},
   "outputs": [],
   "source": [
    "#D_1s = (r**2)*np.square(R_nl_1s(r))\n",
    "import scipy.integrate\n",
    "import numpy as np\n",
    "#from np import exp, pi\n",
    "upper = np.pi # Upper limit\n",
    "lower = 0 # Lower limit\n",
    "fun= lambda x:np.cos(x)\n",
    "i = scipy.integrate.quad(fun, lower, upper)\n",
    "print (i[0])"
   ]
  },
  {
   "cell_type": "markdown",
   "metadata": {},
   "source": [
    "we can see that $\\int^{2\\pi}_{0}d\\phi \\ cos\\phi = 0$.<br/>\n",
    "So the expectation value $<x>$ is $0$. this result tells us that average position is $0$ and $1s$ orbital is spherically symmetric."
   ]
  },
  {
   "cell_type": "code",
   "execution_count": null,
   "metadata": {},
   "outputs": [],
   "source": []
  }
 ],
 "metadata": {
  "kernelspec": {
   "display_name": "Python 3",
   "language": "python",
   "name": "python3"
  },
  "language_info": {
   "codemirror_mode": {
    "name": "ipython",
    "version": 3
   },
   "file_extension": ".py",
   "mimetype": "text/x-python",
   "name": "python",
   "nbconvert_exporter": "python",
   "pygments_lexer": "ipython3",
   "version": "3.7.7"
  }
 },
 "nbformat": 4,
 "nbformat_minor": 4
}<|MERGE_RESOLUTION|>--- conflicted
+++ resolved
@@ -583,7 +583,7 @@
     "ax.plot(r, R_nl_1s(r), 'r', label='1s')\n",
     "ax.plot(r, R_nl_2s(r), 'b', label='2s')\n",
     "ax.plot(r, R_nl_3s(r), 'g', label='3s')\n",
-    "ax.plot(r, R_nl_ns(r), 'y', label='ns')\n",
+    "ax.plot(r, R_nl_ns(r), 'y', label=ns)\n",
     "plt.xlabel(\"r/a$_{0}$\", fontsize=18)\n",
     "plt.ylabel(\"R(r)\", fontsize=18)\n",
     "plt.grid()\n",
@@ -812,38 +812,6 @@
   {
    "cell_type": "code",
    "execution_count": null,
-<<<<<<< HEAD
-   "metadata": {
-    "scrolled": true
-   },
-   "outputs": [],
-   "source": [
-    "#Compute radial distribution \n",
-    "D_1s = 4*np.pi*(r**2)*np.square(R_nl_1s(r))\n",
-    "D_2s = 4*np.pi*(r**2)*np.square(R_nl_2s(r))\n",
-    "D_3s = 4*np.pi*(r**2)*np.square(R_nl_3s(r))\n",
-    "D_2p = 4*np.pi*(r**2)*np.square(R_nl_2p(r))\n",
-    "D_3p = 4*np.pi*(r**2)*np.square(R_nl_3p(r))\n",
-    "r = np.linspace(0, 50, 1000)\n",
-    "\n",
-    "fig = plt.figure(figsize=(15,10))\n",
-    "\n",
-    "ax = fig.add_subplot(3,2,1)\n",
-    "\n",
-    "#plot 1s, 2s and 3s radial distribution\n",
-    "ax.plot(r, D_1s, 'r', label='1s')\n",
-    "ax.plot(r, D_2s, 'g', label='2s')\n",
-    "ax.plot(r, D_3s, 'b', label='3s')\n",
-    "plt.xlabel(\"r/a$_{0}$\", fontsize=18)\n",
-    "plt.ylabel(\"4$\\pi$r$^{2}$R$^{2}$(r)\", fontsize=18)\n",
-    "plt.grid()\n",
-    "leg = ax.legend(fontsize=14)"
-   ]
-  },
-  {
-   "cell_type": "markdown",
-=======
->>>>>>> a339fc12
    "metadata": {},
    "outputs": [],
    "source": [
@@ -878,7 +846,7 @@
     "ax1 = fig.add_subplot(3,2,3)\n",
     "ax1.plot(r, R_nl_2p(r), 'b', label='2p')\n",
     "ax1.plot(r, R_nl_3p(r), 'g', label='3p')\n",
-    "ax1.plot(r, R_nl_np(r), 'y', label='np')\n",
+    "ax1.plot(r, R_nl_np(r), 'y', label=lp)\n",
     "plt.xlabel(\"r/a$_{0}$\", fontsize=18)\n",
     "plt.ylabel(\"R(r)\", fontsize=18)\n",
     "plt.grid()\n",
@@ -893,27 +861,6 @@
    ]
   },
   {
-<<<<<<< HEAD
-   "cell_type": "code",
-   "execution_count": null,
-   "metadata": {},
-   "outputs": [],
-   "source": [
-    "#Compute radial distribution \n",
-    "fig = plt.figure(figsize=(15,10))\n",
-    "\n",
-    "\n",
-    "#plot 2p and 3p radial distribution\n",
-    "#r = np.linspace(0, 30, 1000)\n",
-    "ax1 = fig.add_subplot(3,2,3)\n",
-    "ax1.plot(r, D_2p, 'g', label='2p')\n",
-    "ax1.plot(r, D_3p, 'b', label='3p')\n",
-    "plt.xlabel(\"r/a$_{0}$\", fontsize=18)\n",
-    "plt.ylabel(\"4$\\pi$r$^{2}$R$^{2}$(r)\", fontsize=18)\n",
-    "plt.grid()\n",
-    "leg = ax1.legend(fontsize=14)\n",
-    "\n"
-=======
    "cell_type": "markdown",
    "metadata": {},
    "source": [
@@ -924,7 +871,6 @@
     "|R_{nl}(r)|^{2}r^{2}\n",
     "\\end{align}\n",
     "$$"
->>>>>>> a339fc12
    ]
   },
   {
@@ -964,55 +910,8 @@
    "cell_type": "markdown",
    "metadata": {},
    "source": [
-<<<<<<< HEAD
-    "## 1.7.4 Show contour plots of probability densities of 1s and 3s orbitals."
-   ]
-  },
-  {
-   "cell_type": "code",
-   "execution_count": null,
-   "metadata": {},
-   "outputs": [],
-   "source": [
-    "def prob_1s(x,y):\n",
-    "    r=np.sqrt(np.square(x)+np.square(y))\n",
-    "    return np.square(np.exp(-r)/np.sqrt(np.pi))\n",
-    "\n",
-    "def prob_3s(x,y):\n",
-    "    r=np.sqrt(np.square(x)+np.square(y))\n",
-    "    return np.square((27-(18*r)+(2*r**2)*np.exp(-r/3))/(81*np.sqrt(3*np.pi)))\n",
-    "\n",
-    "\n",
-    "#Random coordinates\n",
-    "x = np.linspace(-1.2, 1.2, 800)\n",
-    "y = np.linspace(-1.2, 1.2, 800)\n",
-    "\n",
-    "X, Y = np.meshgrid(x, y)\n",
-    "Z = prob_1s(X, Y)\n",
-    "Z1 = prob_3s(X, Y)\n",
-    "\n",
-    "fig = plt.figure(figsize=(12,10))\n",
-    "ax = fig.add_subplot(2,2,1)\n",
-    "\n",
-    "#fig, ax = plt.subplots()\n",
-    "cs = ax.contourf(X, Y, Z)\n",
-    "plt.xlabel(\"x\", fontsize=16)\n",
-    "plt.ylabel(\"y\", fontsize=16)\n",
-    "plt.title(\"1s\", fontsize=20)\n",
-    "cbar = fig.colorbar(cs)\n",
-    "\n",
-    "ax1 = fig.add_subplot(2,2,2)\n",
-    "cs = ax1.contourf(X, Y, Z1)\n",
-    "plt.xlabel(\"x\", fontsize=16)\n",
-    "plt.ylabel(\"y\", fontsize=16)\n",
-    "plt.title(\"3s\", fontsize=20)\n",
-    "cbar = fig.colorbar(cs)\n",
-    "\n",
-    "plt.show()"
-=======
     "<strong style=\"color: green;\">Now lets find out how the shape of these  orbitals are. Lets take a look at the wavefunction for 2$p_{x}$ and 3$p_{y}$:</strong> <br/>\n",
     "<br/>"
->>>>>>> a339fc12
    ]
   },
   {
@@ -1155,111 +1054,9 @@
    "cell_type": "markdown",
    "metadata": {},
    "source": [
-<<<<<<< HEAD
-    "#### Example 1. Plot the PIB wavefunction for the quantum number $n$ and box dimension $L$."
-   ]
-  },
-  {
-   "cell_type": "markdown",
-   "metadata": {},
-   "source": [
-    "First, let's define a function that calculates the wavefunction of PIB for a specified box dimension L and quantum number n:"
-   ]
-  },
-  {
-   "cell_type": "code",
-   "execution_count": null,
-   "metadata": {},
-   "outputs": [],
-   "source": [
-    "# Use comments in your code cells to make the code more readible\n",
-    "# Make sure your code is clean and variables have readable names\n",
-    "\n",
-    "# Import Python modules\n",
-    "import matplotlib.pyplot as plt\n",
-    "import numpy as np\n",
-    "\n",
-    "# Define function to calculate PIB wavefunction for a specified box dimension L, quantum number n, and position x\n",
-    "def pib_wfn(n,L,x):\n",
-    "    return np.sqrt(2/L)*np.sin(n*np.pi*x/L)"
-   ]
-  },
-  {
-   "cell_type": "markdown",
-   "metadata": {},
-   "source": [
-    "Let's define parameters of our PIB model:"
-   ]
-  },
-  {
-   "cell_type": "code",
-   "execution_count": null,
-   "metadata": {},
-   "outputs": [],
-   "source": [
-    "n = 3          # PIB quantum number\n",
-    "L = 10         # PIB dimension\n",
-    "n_points = 100 # number of points used for the plot"
-   ]
-  },
-  {
-   "cell_type": "markdown",
-   "metadata": {},
-   "source": [
-    "Now, let's plot the wavefunction:"
-   ]
-  },
-  {
-   "cell_type": "code",
-   "execution_count": null,
-   "metadata": {},
-   "outputs": [],
-   "source": [
-    "# Make sure that n is integer and n > 0\n",
-    "n = int(n)\n",
-    "if n < 1:\n",
-    "    raise Exception (\"Quantum number n should be greater than 0\")\n",
-    "\n",
-    "# Define x points\n",
-    "x_points = np.linspace(0,L,n_points)\n",
-    "\n",
-    "# Evaluate wavefunction at each x\n",
-    "wfn_values = pib_wfn(n, L, x_points)\n",
-    "\n",
-    "# Set up graph and plot\n",
-    "plt.figure(figsize=(7,3))\n",
-    "plt.plot(x_points, wfn_values)\n",
-    "plt.xlabel(\"L\", fontsize=20)\n",
-    "plt.ylabel(\"Ψ\", fontsize=20)\n",
-    "plt.title(\"n=\"+str(n), fontsize=16)\n",
-    "plt.tight_layout()\n",
-    "plt.grid()\n"
-   ]
-  },
-  {
-   "cell_type": "markdown",
-   "metadata": {},
-   "source": [
-    "Now, go back and try choosing a different value of $n$!"
-   ]
-  },
-  {
-   "cell_type": "markdown",
-   "metadata": {},
-   "source": [
-    "### 1.4 Average position and momentum of PIB "
-   ]
-  },
-  {
-   "cell_type": "markdown",
-   "metadata": {},
-   "source": [
-    "### 1.5 Particle in a finite box"
-=======
     "<strong style=\"color: green;\">Exercise: </strong> <br/>\n",
     "*  Try plotting shapes of 3$d_{yz}$ and 4$d_{z^{2}}$. <br/>\n",
     "* What are the other types of d orbital? Try plotting them as well."
->>>>>>> a339fc12
    ]
   },
   {
@@ -1371,7 +1168,7 @@
     "lower = 0 # Lower limit\n",
     "fun= lambda x:np.cos(x)\n",
     "i = scipy.integrate.quad(fun, lower, upper)\n",
-    "print (i[0])"
+    "print ((i[0]))"
    ]
   },
   {
