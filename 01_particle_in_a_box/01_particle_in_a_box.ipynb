--- conflicted
+++ resolved
@@ -576,8 +576,7 @@
   },
   {
    "cell_type": "code",
-<<<<<<< HEAD
-   "execution_count": 11,
+  "execution_count": 11,
    "metadata": {},
    "outputs": [
     {
@@ -603,12 +602,7 @@
      "output_type": "display_data"
     }
    ],
-=======
-   "execution_count": null,
-   "metadata": {},
-   "outputs": [],
->>>>>>> 553b1dfa
-   "source": [
+  "source": [
     "a = L * .5\n",
     "n_points = 100\n",
     "fig, ax = plt.subplots()\n",
