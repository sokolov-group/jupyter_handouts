--- conflicted
+++ resolved
@@ -816,18 +816,6 @@
     "\n",
     "force_const = red_mass * (2.0 * np.pi * speed_of_light * nu_inv_m)**2 # Force constant N m^-1\n",
     "\n",
-<<<<<<< HEAD
-    "nu = nu_inv_m * speed_of_light"
-   ]
-  },
-  {
-   "cell_type": "code",
-   "execution_count": null,
-   "metadata": {},
-   "outputs": [],
-   "source": [
-    "# Find wavefunctions for n values\n",
-=======
     "nu = nu_inv_m * speed_of_light\n",
     "\n",
     "# Form wavefunction\n",
@@ -838,7 +826,6 @@
     "    I = I * I\n",
     "    return I\n",
     "\n",
->>>>>>> 2f0f5830
     "# Calculate alpha constant\n",
     "alpha = np.sqrt(force_const * red_mass / (hbar)**2)\n",
     "\n",
@@ -848,32 +835,9 @@
     "# Calculate Energy for that n_value\n",
     "energy = planck_const * nu * (n_level + 0.5)\n",
     "\n",
-<<<<<<< HEAD
-    "energy = planck_const * nu * (n_value + 0.5)"
-   ]
-  },
-  {
-   "cell_type": "code",
-   "execution_count": null,
-   "metadata": {},
-   "outputs": [],
-   "source": [
     "# Calculate turning points\n",
     "e_x_max = np.sqrt(2.0 * energy / force_const)\n",
-    "e_x_min = - np.sqrt(2.0 * energy / force_const)"
-   ]
-  },
-  {
-   "cell_type": "code",
-   "execution_count": null,
-   "metadata": {},
-   "outputs": [],
-   "source": [
-=======
-    "# Calculate turning points\n",
-    "e_x_max = np.sqrt(2.0 * energy / force_const)\n",
-    "\n",
->>>>>>> 2f0f5830
+    "\n",
     "# Calculate Tunneling Probability for given quantum number n of the \n",
     "# Quantum Harmonic Oscillator.\n",
     "\n",
